--- conflicted
+++ resolved
@@ -21,13 +21,9 @@
 
 module Selenium
   module WebDriver
-<<<<<<< HEAD
-    describe Error do
+    describe Error, exclusive: {bidi: false, reason: 'Not yet implemented with BiDi'} do
       let(:base_url) { 'https://www.selenium.dev/documentation/webdriver/troubleshooting/errors' }
 
-=======
-    describe Error, exclusive: {bidi: false, reason: 'Not yet implemented with BiDi'} do
->>>>>>> cd96b623
       it 'raises an appropriate error' do
         driver.navigate.to url_for('xhtmlTest.html')
 
