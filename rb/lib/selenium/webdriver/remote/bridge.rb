--- conflicted
+++ resolved
@@ -603,7 +603,6 @@
           execute :set_user_verified, {authenticatorId: authenticator_id}, {isUserVerified: verified}
         end
 
-<<<<<<< HEAD
         #
         # federated-credential management
         #
@@ -638,11 +637,11 @@
 
         def reset_fedcm_cooldown
           execute :reset_fedcm_cooldown
-=======
+        end
+  
         def bidi
           msg = 'BiDi must be enabled by setting #web_socket_url to true in options class'
           raise(WebDriver::Error::WebDriverError, msg)
->>>>>>> e4501f4a
         end
 
         def command_list
