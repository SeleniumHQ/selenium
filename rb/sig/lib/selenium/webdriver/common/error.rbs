module Selenium
  module WebDriver
    module Error
      def self.for_error: (untyped error) -> untyped

      SUPPORT_MSG: String

      ERROR_URL: String

      URLS: Hash[Symbol, String]

      class WebDriverError < StandardError
<<<<<<< HEAD
        @backtrace_locations: Array[Thread::Backtrace::Location]?
        @cause: Exception?

        attr_writer backtrace_locations:  Array[Thread::Backtrace::Location]?
        attr_writer cause: Exception?
=======
        def class_name: -> Symbol?
>>>>>>> 84cc67e7
      end

      class NoSuchElementError < WebDriverError
        def initialize: (?String msg) -> void
      end

      class NoSuchFrameError < WebDriverError
      end

      class UnknownCommandError < WebDriverError
      end

      class StaleElementReferenceError < WebDriverError
        def initialize: (?String msg) -> void
      end

      class DetachedShadowRootError < WebDriverError
      end

      class InvalidElementStateError < WebDriverError
      end

      class UnknownError < WebDriverError
      end

      class JavascriptError < WebDriverError
      end

      class TimeoutError < WebDriverError
      end

      class NoSuchWindowError < WebDriverError
      end

      class NoSuchShadowRootError < WebDriverError
      end

      class InvalidCookieDomainError < WebDriverError
      end

      class UnableToSetCookieError < WebDriverError
      end

      class NoSuchAlertError < WebDriverError
      end

      class ScriptTimeoutError < WebDriverError
      end

      class InvalidSelectorError < WebDriverError
        def initialize: (?::String msg) -> void
      end

      class SessionNotCreatedError < WebDriverError
      end

      class MoveTargetOutOfBoundsError < WebDriverError
      end

      class ElementNotInteractableError < WebDriverError
      end

      class InsecureCertificateError < WebDriverError
      end

      class InvalidArgumentError < WebDriverError
      end

      class NoSuchCookieError < WebDriverError
      end

      class UnableToCaptureScreenError < WebDriverError
      end

      class InvalidSessionIdError < WebDriverError
      end

      class UnexpectedAlertOpenError < WebDriverError
      end

      class UnknownMethodError < WebDriverError
      end

      class ElementClickInterceptedError < WebDriverError
      end

      class UnsupportedOperationError < WebDriverError
      end

      class NoSuchDriverError < WebDriverError
        def initialize: (?String msg) -> void
      end
    end
  end
end<|MERGE_RESOLUTION|>--- conflicted
+++ resolved
@@ -10,15 +10,13 @@
       URLS: Hash[Symbol, String]
 
       class WebDriverError < StandardError
-<<<<<<< HEAD
         @backtrace_locations: Array[Thread::Backtrace::Location]?
         @cause: Exception?
 
         attr_writer backtrace_locations:  Array[Thread::Backtrace::Location]?
         attr_writer cause: Exception?
-=======
+
         def class_name: -> Symbol?
->>>>>>> 84cc67e7
       end
 
       class NoSuchElementError < WebDriverError
