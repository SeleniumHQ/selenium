--- conflicted
+++ resolved
@@ -89,15 +89,11 @@
     try {
       error = JSON.parse(output.stdout.toString()).result.message
     } catch (e) {
-<<<<<<< HEAD
-      error = output.error.toString()
-=======
       if (e instanceof SyntaxError) {
-        error = e.stdout.toString()
+        error = output.error.toString()
       } else {
         error = e.toString()
       }
->>>>>>> e73a62bb
     }
     throw new Error(`Error executing command with ${args}: ${error}`)
   }
