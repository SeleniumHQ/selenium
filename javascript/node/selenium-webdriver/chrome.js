--- conflicted
+++ resolved
@@ -144,7 +144,6 @@
 
 
 /**
-<<<<<<< HEAD
  * Custom command names supported by ChromeDriver.
  * @enum {string}
  */
@@ -225,8 +224,6 @@
 
 
 /**
-=======
->>>>>>> d95c54b5
  * _Synchronously_ attempts to locate the chromedriver executable on the current
  * system.
  *
@@ -368,31 +365,8 @@
    * @return {!Driver} A new driver instance.
    */
   static createSession(opt_config, opt_serviceExecutor) {
-<<<<<<< HEAD
-    let executor;
-    let onQuit;
-    if (opt_serviceExecutor instanceof http.Executor) {
-      executor = opt_serviceExecutor;
-      configureExecutor(executor);
-    } else {
-      let service = opt_serviceExecutor || getDefaultService();
-      executor = createExecutor(service.start());
-      onQuit = () => service.kill();
-    }
-
-    let caps = opt_config || Capabilities.chrome();
-
-    // W3C spec requires noProxy value to be an array of strings, but Chrome
-    // expects a single host as a string.
-    let proxy = caps.get(Capability.PROXY);
-    if (proxy && Array.isArray(proxy.noProxy)) {
-      proxy.noProxy = proxy.noProxy[0];
-      if (!proxy.noProxy) {
-        proxy.noProxy = undefined;
-      }
-    }
-
-    return /** @type {!Driver} */(super.createSession(executor, caps, onQuit));
+    let caps = opt_config || new Options();
+    return /** @type {!Driver} */(super.createSession(caps, opt_serviceExecutor));
   }
 
   /**
@@ -565,10 +539,6 @@
     return this.schedule(
         new command.Command(Command.STOP_CASTING).setParameter('sinkName', deviceName),
         'Driver.stopCasting(' + deviceName + ')');
-=======
-    let caps = opt_config || new Options();
-    return /** @type {!Driver} */(super.createSession(caps, opt_serviceExecutor));
->>>>>>> d95c54b5
   }
 }
 
