// Licensed to the Software Freedom Conservancy (SFC) under one
// or more contributor license agreements.  See the NOTICE file
// distributed with this work for additional information
// regarding copyright ownership.  The SFC licenses this file
// to you under the Apache License, Version 2.0 (the
// "License"); you may not use this file except in compliance
// with the License.  You may obtain a copy of the License at
//
//   http://www.apache.org/licenses/LICENSE-2.0
//
// Unless required by applicable law or agreed to in writing,
// software distributed under the License is distributed on an
// "AS IS" BASIS, WITHOUT WARRANTIES OR CONDITIONS OF ANY
// KIND, either express or implied.  See the License for the
// specific language governing permissions and limitations
// under the License.

'use strict'

const assert = require('assert')

const testutil = require('./testutil')
const promise = require('../../lib/promise')

// Aliases for readability.
const NativePromise = Promise
const StubError = testutil.StubError
const assertIsStubError = testutil.assertIsStubError
const callbackPair = testutil.callbackPair
const throwStubError = testutil.throwStubError
const fail = () => assert.fail()

// Refer to promise_aplus_test for promise compliance with standard behavior.
describe('promise', function () {
  var app, uncaughtExceptions

  beforeEach(function setUp() {
    if (promise.USE_PROMISE_MANAGER) {
      promise.LONG_STACK_TRACES = false
      uncaughtExceptions = []

      app = promise.controlFlow()
      app.on(promise.ControlFlow.EventType.UNCAUGHT_EXCEPTION, (e) =>
        uncaughtExceptions.push(e)
      )
    }
  })

  afterEach(function tearDown() {
    if (promise.USE_PROMISE_MANAGER) {
      app.reset()
      promise.setDefaultFlow(new promise.ControlFlow())
      assert.deepStrictEqual(
        [],
        uncaughtExceptions,
        'Did not expect any uncaught exceptions'
      )
      promise.LONG_STACK_TRACES = false
    }
  })

<<<<<<< HEAD
  it('isPromise', () => {
    const v = () => {};
    const x = new Promise(v, v);
    const p = createRejectedPromise('reject');
    const q = Promise.resolve("resolved");
    assert.equal(true, promise.isPromise(x));
    assert.equal(true, promise.isPromise(p));
    assert.equal(true, promise.isPromise(q));
    assert.equal(false, promise.isPromise(0));
    assert.equal(false, promise.isPromise(false));
    assert.equal(false, promise.isPromise(true));
    assert.equal(false, promise.isPromise(null));
    assert.equal(false, promise.isPromise(undefined));
    assert.equal(false, promise.isPromise(''));
    assert.equal(false, promise.isPromise('promise'));
    assert.equal(false, promise.isPromise(v));
  });
=======
  const _assertIsPromise = (p) => assert.ok(promise.isPromise(p))
  const _assertNotPromise = (v) => assert.ok(!promise.isPromise(v))
>>>>>>> 81efd301

  function defer() {
    let d = {}
    let promise = new Promise((resolve, reject) => {
      Object.assign(d, { resolve, reject })
    })
    d.promise = promise
    return d
  }

  function createRejectedPromise(reason) {
    var p = Promise.reject(reason)
    p.catch(function () {}) // Silence unhandled rejection handlers.
    return p
  }

  describe('fullyResolved', function () {
    it('primitives', function () {
      function runTest(value) {
        return promise
          .fullyResolved(value)
          .then((resolved) => assert.strictEqual(value, resolved))
      }
      return runTest(true)
        .then(() => runTest(function () {}))
        .then(() => runTest(null))
        .then(() => runTest(123))
        .then(() => runTest('foo bar'))
        .then(() => runTest(undefined))
    })

    it('arrayOfPrimitives', function () {
      var fn = function () {}
      var array = [true, fn, null, 123, '', undefined, 1]
      return promise.fullyResolved(array).then(function (resolved) {
        assert.strictEqual(array, resolved)
        assert.deepStrictEqual(
          [true, fn, null, 123, '', undefined, 1],
          resolved
        )
      })
    })

    it('nestedArrayOfPrimitives', function () {
      var fn = function () {}
      var array = [true, [fn, null, 123], '', undefined]
      return promise.fullyResolved(array).then(function (resolved) {
        assert.strictEqual(array, resolved)
        assert.deepStrictEqual([true, [fn, null, 123], '', undefined], resolved)
        assert.deepStrictEqual([fn, null, 123], resolved[1])
      })
    })

    it('arrayWithPromisedPrimitive', function () {
      return promise
        .fullyResolved([Promise.resolve(123)])
        .then(function (resolved) {
          assert.deepStrictEqual([123], resolved)
        })
    })

    it('promiseResolvesToPrimitive', function () {
      return promise
        .fullyResolved(Promise.resolve(123))
        .then((resolved) => assert.strictEqual(123, resolved))
    })

    it('promiseResolvesToArray', function () {
      var fn = function () {}
      var array = [true, [fn, null, 123], '', undefined]
      var aPromise = Promise.resolve(array)

      var result = promise.fullyResolved(aPromise)
      return result.then(function (resolved) {
        assert.strictEqual(array, resolved)
        assert.deepStrictEqual([true, [fn, null, 123], '', undefined], resolved)
        assert.deepStrictEqual([fn, null, 123], resolved[1])
      })
    })

    it('promiseResolvesToArrayWithPromises', function () {
      var nestedPromise = Promise.resolve(123)
      var aPromise = Promise.resolve([true, nestedPromise])
      return promise.fullyResolved(aPromise).then(function (resolved) {
        assert.deepStrictEqual([true, 123], resolved)
      })
    })

    it('rejectsIfArrayPromiseRejects', function () {
      var nestedPromise = createRejectedPromise(new StubError())
      var aPromise = Promise.resolve([true, nestedPromise])

      return promise
        .fullyResolved(aPromise)
        .then(assert.fail, assertIsStubError)
    })

    it('rejectsOnFirstArrayRejection', function () {
      var e1 = new Error('foo')
      var e2 = new Error('bar')
      var aPromise = Promise.resolve([
        createRejectedPromise(e1),
        createRejectedPromise(e2),
      ])

      return promise
        .fullyResolved(aPromise)
        .then(assert.fail, function (error) {
          assert.strictEqual(e1, error)
        })
    })

    it('rejectsIfNestedArrayPromiseRejects', function () {
      var aPromise = Promise.resolve([
        Promise.resolve([createRejectedPromise(new StubError())]),
      ])

      return promise
        .fullyResolved(aPromise)
        .then(assert.fail, assertIsStubError)
    })

    it('simpleHash', function () {
      var hash = { a: 123 }
      return promise.fullyResolved(hash).then(function (resolved) {
        assert.strictEqual(hash, resolved)
        assert.deepStrictEqual(hash, { a: 123 })
      })
    })

    it('nestedHash', function () {
      var nestedHash = { foo: 'bar' }
      var hash = { a: 123, b: nestedHash }

      return promise.fullyResolved(hash).then(function (resolved) {
        assert.strictEqual(hash, resolved)
        assert.deepStrictEqual({ a: 123, b: { foo: 'bar' } }, resolved)
        assert.strictEqual(nestedHash, resolved['b'])
      })
    })

    it('promiseResolvesToSimpleHash', function () {
      var hash = { a: 123 }
      var aPromise = Promise.resolve(hash)

      return promise
        .fullyResolved(aPromise)
        .then((resolved) => assert.strictEqual(hash, resolved))
    })

    it('promiseResolvesToNestedHash', function () {
      var nestedHash = { foo: 'bar' }
      var hash = { a: 123, b: nestedHash }
      var aPromise = Promise.resolve(hash)

      return promise.fullyResolved(aPromise).then(function (resolved) {
        assert.strictEqual(hash, resolved)
        assert.strictEqual(nestedHash, resolved['b'])
        assert.deepStrictEqual(hash, { a: 123, b: { foo: 'bar' } })
      })
    })

    it('promiseResolvesToHashWithPromises', function () {
      var aPromise = Promise.resolve({
        a: Promise.resolve(123),
      })

      return promise.fullyResolved(aPromise).then(function (resolved) {
        assert.deepStrictEqual({ a: 123 }, resolved)
      })
    })

    it('rejectsIfHashPromiseRejects', function () {
      var aPromise = Promise.resolve({
        a: createRejectedPromise(new StubError()),
      })

      return promise
        .fullyResolved(aPromise)
        .then(assert.fail, assertIsStubError)
    })

    it('rejectsIfNestedHashPromiseRejects', function () {
      var aPromise = Promise.resolve({
        a: { b: createRejectedPromise(new StubError()) },
      })

      return promise
        .fullyResolved(aPromise)
        .then(assert.fail, assertIsStubError)
    })

    it('instantiatedObject', function () {
      function Foo() {
        this.bar = 'baz'
      }
      var foo = new Foo()

      return promise.fullyResolved(foo).then(function (resolvedFoo) {
        assert.strictEqual(foo, resolvedFoo)
        assert.ok(resolvedFoo instanceof Foo)
        assert.deepStrictEqual(new Foo(), resolvedFoo)
      })
    })

    it('withEmptyArray', function () {
      return promise.fullyResolved([]).then(function (resolved) {
        assert.deepStrictEqual([], resolved)
      })
    })

    it('withEmptyHash', function () {
      return promise.fullyResolved({}).then(function (resolved) {
        assert.deepStrictEqual({}, resolved)
      })
    })

    it('arrayWithPromisedHash', function () {
      var obj = { foo: 'bar' }
      var array = [Promise.resolve(obj)]

      return promise.fullyResolved(array).then(function (resolved) {
        assert.deepStrictEqual(resolved, [obj])
      })
    })
  })

  describe('finally', function () {
    it('successful callback does not suppress original error', async () => {
      let p = Promise.reject(new StubError())
      let called = false

      try {
        await promise.finally(p, function () {
          called = true
        })
        fail('should have thrown')
      } catch (e) {
        assertIsStubError(e)
        assert.ok(called)
      }
    })

    it('failing callback suppresses original error', async () => {
      let p = Promise.reject(Error('original'))

      try {
        await promise.finally(p, throwStubError)
        fail('should have thrown')
      } catch (e) {
        assertIsStubError(e)
      }
    })

    it('callback throws after fulfilled promise', async () => {
      try {
        await promise.finally(Promise.resolve(), throwStubError)
        fail('should have thrown')
      } catch (e) {
        assertIsStubError(e)
      }
    })

    it('callback returns rejected promise', async () => {
      try {
        await promise.finally(Promise.resolve(), () =>
          Promise.reject(new StubError())
        )
        fail('should have thrown')
      } catch (e) {
        assertIsStubError(e)
      }
    })

    it('returned promise resolves with callback result', async () => {
      let value = await promise.finally(Promise.resolve(1), () => 2)
      assert.strictEqual(value, 2)
    })
  })

  describe('checkedNodeCall', function () {
    it('functionThrows', function () {
      return promise
        .checkedNodeCall(throwStubError)
        .then(assert.fail, assertIsStubError)
    })

    it('functionReturnsAnError', function () {
      return promise
        .checkedNodeCall(function (callback) {
          callback(new StubError())
        })
        .then(assert.fail, assertIsStubError)
    })

    it('functionReturnsSuccess', function () {
      var success = 'success!'
      return promise
        .checkedNodeCall(function (callback) {
          callback(null, success)
        })
        .then((value) => assert.strictEqual(success, value))
    })

    it('functionReturnsAndThrows', function () {
      var error = new Error('boom')
      var error2 = new Error('boom again')
      return promise
        .checkedNodeCall(function (callback) {
          callback(error)
          throw error2
        })
        .then(assert.fail, (e) => assert.strictEqual(error, e))
    })

    it('functionThrowsAndReturns', function () {
      var error = new Error('boom')
      var error2 = new Error('boom again')
      return promise
        .checkedNodeCall(function (callback) {
          setTimeout(() => callback(error), 10)
          throw error2
        })
        .then(assert.fail, (e) => assert.strictEqual(error2, e))
    })
  })

  describe('map', function () {
    it('(base case)', function () {
      var a = [1, 2, 3]
      return promise
        .map(a, function (value, index, a2) {
          assert.strictEqual(a, a2)
          assert.strictEqual('number', typeof index, 'not a number')
          return value + 1
        })
        .then(function (value) {
          assert.deepStrictEqual([2, 3, 4], value)
        })
    })

    it('omitsDeleted', function () {
      var a = [0, 1, 2, 3, 4, 5, 6]
      delete a[1]
      delete a[3]
      delete a[4]
      delete a[6]

      var expected = [0, 1, 4, 9, 16, 25, 36]
      delete expected[1]
      delete expected[3]
      delete expected[4]
      delete expected[6]

      return promise
        .map(a, function (value) {
          return value * value
        })
        .then(function (value) {
          assert.deepStrictEqual(expected, value)
        })
    })

    it('emptyArray', function () {
      return promise
        .map([], function (value) {
          return value + 1
        })
        .then(function (value) {
          assert.deepStrictEqual([], value)
        })
    })

    it('inputIsPromise', function () {
      var input = defer()
      var result = promise.map(input.promise, function (value) {
        return value + 1
      })

      var pair = callbackPair(function (value) {
        assert.deepStrictEqual([2, 3, 4], value)
      })
      result = result.then(pair.callback, pair.errback)

      setTimeout(function () {
        pair.assertNeither()
        input.resolve([1, 2, 3])
      }, 10)

      return result
    })

    it('waitsForFunctionResultToResolve', function () {
      var innerResults = [defer(), defer()]

      var result = promise.map([1, 2], function (_value, index) {
        return innerResults[index].promise
      })

      var pair = callbackPair(function (value) {
        assert.deepStrictEqual(['a', 'b'], value)
      })
      result = result.then(pair.callback, pair.errback)

      return NativePromise.resolve()
        .then(function () {
          pair.assertNeither()
          innerResults[0].resolve('a')
        })
        .then(function () {
          pair.assertNeither()
          innerResults[1].resolve('b')
          return result
        })
        .then(pair.assertCallback)
    })

    it('rejectsPromiseIfFunctionThrows', function () {
      return promise
        .map([1], throwStubError)
        .then(assert.fail, assertIsStubError)
    })

    it('rejectsPromiseIfFunctionReturnsRejectedPromise', function () {
      return promise
        .map([1], function () {
          return createRejectedPromise(new StubError())
        })
        .then(assert.fail, assertIsStubError)
    })

    it('stopsCallingFunctionIfPreviousIterationFailed', function () {
      var count = 0
      return promise
        .map([1, 2, 3, 4], function () {
          count++
          if (count === 3) {
            throw new StubError()
          }
        })
        .then(assert.fail, function (e) {
          assertIsStubError(e)
          assert.strictEqual(3, count)
        })
    })

    it('rejectsWithFirstRejectedPromise', function () {
      var innerResult = [
        Promise.resolve(),
        createRejectedPromise(new StubError()),
        createRejectedPromise(Error('should be ignored')),
      ]
      var count = 0
      return promise
        .map([1, 2, 3, 4], function (_value, index) {
          count += 1
          return innerResult[index]
        })
        .then(assert.fail, function (e) {
          assertIsStubError(e)
          assert.strictEqual(2, count)
        })
    })

    it('preservesOrderWhenMapReturnsPromise', function () {
      var deferreds = [defer(), defer(), defer(), defer()]
      var result = promise.map(deferreds, function (value) {
        return value.promise
      })

      var pair = callbackPair(function (value) {
        assert.deepStrictEqual([0, 1, 2, 3], value)
      })
      result = result.then(pair.callback, pair.errback)

      return Promise.resolve()
        .then(function () {
          pair.assertNeither()
          for (let i = deferreds.length; i > 0; i -= 1) {
            deferreds[i - 1].resolve(i - 1)
          }
          return result
        })
        .then(pair.assertCallback)
    })
  })

  describe('filter', function () {
    it('basicFiltering', function () {
      var a = [0, 1, 2, 3]
      return promise
        .filter(a, function (val, index, a2) {
          assert.strictEqual(a, a2)
          assert.strictEqual('number', typeof index, 'not a number')
          return val > 1
        })
        .then(function (val) {
          assert.deepStrictEqual([2, 3], val)
        })
    })

    it('omitsDeleted', function () {
      var a = [0, 1, 2, 3, 4, 5, 6]
      delete a[3]
      delete a[4]

      return promise
        .filter(a, function (value) {
          return value > 1 && value < 6
        })
        .then(function (val) {
          assert.deepStrictEqual([2, 5], val)
        })
    })

    it('preservesInputs', function () {
      var a = [0, 1, 2, 3]

      return promise
        .filter(a, function (_value, i, a2) {
          assert.strictEqual(a, a2)
          // Even if a function modifies the input array, the original value
          // should be inserted into the new array.
          a2[i] = a2[i] - 1
          return a2[i] >= 1
        })
        .then(function (val) {
          assert.deepStrictEqual([2, 3], val)
        })
    })

    it('inputIsPromise', function () {
      var input = defer()
      var result = promise.filter(input.promise, function (value) {
        return value > 1 && value < 3
      })

      var pair = callbackPair(function (value) {
        assert.deepStrictEqual([2], value)
      })
      result = result.then(pair.callback, pair.errback)
      return NativePromise.resolve()
        .then(function () {
          pair.assertNeither()
          input.resolve([1, 2, 3])
          return result
        })
        .then(pair.assertCallback)
    })

    it('waitsForFunctionResultToResolve', function () {
      var innerResults = [defer(), defer()]

      var result = promise.filter([1, 2], function (_value, index) {
        return innerResults[index].promise
      })

      var pair = callbackPair(function (value) {
        assert.deepStrictEqual([2], value)
      })
      result = result.then(pair.callback, pair.errback)
      return NativePromise.resolve()
        .then(function () {
          pair.assertNeither()
          innerResults[0].resolve(false)
        })
        .then(function () {
          pair.assertNeither()
          innerResults[1].resolve(true)
          return result
        })
        .then(pair.assertCallback)
    })

    it('rejectsPromiseIfFunctionReturnsRejectedPromise', function () {
      return promise
        .filter([1], function () {
          return createRejectedPromise(new StubError())
        })
        .then(assert.fail, assertIsStubError)
    })

    it('stopsCallingFunctionIfPreviousIterationFailed', function () {
      var count = 0
      return promise
        .filter([1, 2, 3, 4], function () {
          count++
          if (count === 3) {
            throw new StubError()
          }
        })
        .then(assert.fail, function (e) {
          assertIsStubError(e)
          assert.strictEqual(3, count)
        })
    })

    it('rejectsWithFirstRejectedPromise', function () {
      var innerResult = [
        Promise.resolve(),
        createRejectedPromise(new StubError()),
        createRejectedPromise(Error('should be ignored')),
      ]

      return promise
        .filter([1, 2, 3, 4], function (_value, index) {
          assert.ok(index < innerResult.length)
          return innerResult[index]
        })
        .then(assert.fail, assertIsStubError)
    })

    it('preservesOrderWhenFilterReturnsPromise', function () {
      var deferreds = [defer(), defer(), defer(), defer()]
      var result = promise.filter([0, 1, 2, 3], function (_value, index) {
        return deferreds[index].promise
      })

      var pair = callbackPair(function (value) {
        assert.deepStrictEqual([1, 2], value)
      })
      result = result.then(pair.callback, pair.errback)

      return NativePromise.resolve()
        .then(function () {
          pair.assertNeither()
          for (let i = deferreds.length - 1; i >= 0; i -= 1) {
            deferreds[i].resolve(i > 0 && i < 3)
          }
          return result
        })
        .then(pair.assertCallback)
    })
  })
})<|MERGE_RESOLUTION|>--- conflicted
+++ resolved
@@ -59,7 +59,6 @@
     }
   })
 
-<<<<<<< HEAD
   it('isPromise', () => {
     const v = () => {};
     const x = new Promise(v, v);
@@ -77,10 +76,6 @@
     assert.equal(false, promise.isPromise('promise'));
     assert.equal(false, promise.isPromise(v));
   });
-=======
-  const _assertIsPromise = (p) => assert.ok(promise.isPromise(p))
-  const _assertNotPromise = (v) => assert.ok(!promise.isPromise(v))
->>>>>>> 81efd301
 
   function defer() {
     let d = {}
