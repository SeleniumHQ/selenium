// Licensed to the Software Freedom Conservancy (SFC) under one
// or more contributor license agreements.  See the NOTICE file
// distributed with this work for additional information
// regarding copyright ownership.  The SFC licenses this file
// to you under the Apache License, Version 2.0 (the
// "License"); you may not use this file except in compliance
// with the License.  You may obtain a copy of the License at
//
//   http://www.apache.org/licenses/LICENSE-2.0
//
// Unless required by applicable law or agreed to in writing,
// software distributed under the License is distributed on an
// "AS IS" BASIS, WITHOUT WARRANTIES OR CONDITIONS OF ANY
// KIND, either express or implied.  See the License for the
// specific language governing permissions and limitations
// under the License.

'use strict'

const assert = require('assert')
const fs = require('fs')
const path = require('path')

const chrome = require('../../chrome')
const error = require('../../lib/error')
const fileServer = require('../../lib/test/fileserver')
const io = require('../../io')
const test = require('../../lib/test')
const until = require('../../lib/until')

test.suite(
  function (env) {
    let driver

    before(async function () {
      driver = await env
        .builder()
        .setChromeOptions(new chrome.Options().headless())
        .build()
    })
    after(() => driver.quit())

    it('can send commands to devtools', async function () {
      await driver.get(test.Pages.ajaxyPage)
      assert.strictEqual(await driver.getCurrentUrl(), test.Pages.ajaxyPage)

      await driver.sendDevToolsCommand('Page.navigate', {
        url: test.Pages.echoPage,
      })
      assert.strictEqual(await driver.getCurrentUrl(), test.Pages.echoPage)
    })

    it('can send commands to devtools and get return', async function () {
      await driver.get(test.Pages.ajaxyPage)
      assert.strictEqual(await driver.getCurrentUrl(), test.Pages.ajaxyPage)

      await driver.get(test.Pages.echoPage)
      assert.strictEqual(await driver.getCurrentUrl(), test.Pages.echoPage)

      let history = await driver.sendAndGetDevToolsCommand(
        'Page.getNavigationHistory'
      )
      assert(history)
      assert(history.currentIndex >= 2)
      assert.strictEqual(
        history.entries[history.currentIndex].url,
        test.Pages.echoPage
      )
      assert.strictEqual(
        history.entries[history.currentIndex - 1].url,
        test.Pages.ajaxyPage
      )
    })

    it('sends Page.enable command using devtools', async function () {
      const cdpConnection = await driver.createCDPConnection('page')
      cdpConnection.execute('Page.enable', 1, {}, function (_res, err) {
        assert(!err)
      })
    })

    it('sends Network and Page command using devtools', async function () {
      const cdpConnection = await driver.createCDPConnection('page')
      cdpConnection.execute('Network.enable', 1, {}, function (_res, err) {
        assert(!err)
      })

      cdpConnection.execute(
        'Page.navigate',
        1,
        { url: 'chrome://newtab/' },
        function (_res, err) {
          assert(!err)
        }
      )
    })

    describe('JS CDP events', function () {
      it('calls the event listener for console.log', async function () {
        const cdpConnection = await driver.createCDPConnection('page')
        await driver.onLogEvent(cdpConnection, function (event) {
          assert.strictEqual(event['args'][0]['value'], 'here')
        })
        await driver.executeScript('console.log("here")')
      })

      it('calls the event listener for js exceptions', async function () {
        const cdpConnection = await driver.createCDPConnection('page')
        await driver.onLogException(cdpConnection, function (event) {
          assert.strictEqual(
            event['exceptionDetails']['stackTrace']['callFrames'][0][
            'functionName'
            ],
            'onmouseover'
          )
        })
        await driver.get(test.Pages.javascriptPage)
        let element = driver.findElement({ id: 'throwing-mouseover' })
        await element.click()
      })
    })

    describe('JS DOM events', function () {
      it('calls the event listener on dom mutations', async function () {
        const cdpConnection = await driver.createCDPConnection('page')
        await driver.logMutationEvents(cdpConnection, function (event) {
          assert.strictEqual(event['attribute_name'], 'style')
          assert.strictEqual(event['current_value'], '')
          assert.strictEqual(event['old_value'], 'display:none;')
        })

        await driver.get(fileServer.Pages.dynamicPage)

        let element = driver.findElement({ id: 'reveal' })
        await element.click()
        let revealed = driver.findElement({ id: 'revealed' })
        await driver.wait(until.elementIsVisible(revealed), 5000)
      })
    })

    describe('Basic Auth Injection', function () {

      it('denies entry if username and password do not match', async function () {
        const pageCdpConnection = await driver.createCDPConnection('page')

        await driver.register('random', 'random', pageCdpConnection)
        await driver.get(fileServer.Pages.basicAuth)
        let source = await driver.getPageSource()
<<<<<<< HEAD
        assert.strictEqual(source.includes('Access granted!'), false)
=======
        assert.ok(!source.includes('Access granted!'), `The Source is \n ${source}`)
>>>>>>> 777cf256
      })

      it('grants access if username and password are a match', async function () {
        const pageCdpConnection = await driver.createCDPConnection('page')

        await driver.register('genie', 'bottle', pageCdpConnection)
        await driver.get(fileServer.Pages.basicAuth)
        let source = await driver.getPageSource()
        assert.strictEqual(source.includes('Access granted!'), true)
<<<<<<< HEAD
        await server.stop()
=======
>>>>>>> 777cf256
      })
    })

    describe('setDownloadPath', function () {
      it('can enable downloads in headless mode', async function () {
        const dir = await io.tmpDir()
        await driver.setDownloadPath(dir)

        const url = fileServer.whereIs('/data/firefox/webextension.xpi')
        await driver.get(`data:text/html,<!DOCTYPE html>
  <div><a download="" href="${url}">Go!</a></div>`)

        await driver.findElement({ css: 'a' }).click()

        const downloadPath = path.join(dir, 'webextension.xpi')
        await driver.wait(() => io.exists(downloadPath), 5000)

        const goldenPath = path.join(
          __dirname,
          '../../lib/test/data/firefox/webextension.xpi'
        )
        assert.strictEqual(
          fs.readFileSync(downloadPath, 'binary'),
          fs.readFileSync(goldenPath, 'binary')
        )
      })

      it('throws if path is not a directory', async function () {
        await assertInvalidArgumentError(() => driver.setDownloadPath())
        await assertInvalidArgumentError(() => driver.setDownloadPath(null))
        await assertInvalidArgumentError(() => driver.setDownloadPath(''))
        await assertInvalidArgumentError(() => driver.setDownloadPath(1234))

        const file = await io.tmpFile()
        await assertInvalidArgumentError(() => driver.setDownloadPath(file))

        async function assertInvalidArgumentError(fn) {
          try {
            await fn()
            return Promise.reject(Error('should have failed'))
          } catch (err) {
            if (err instanceof error.InvalidArgumentError) {
              return
            }
            throw err
          }
        }
      })
    })
  },
  { browsers: ['chrome'] }
)<|MERGE_RESOLUTION|>--- conflicted
+++ resolved
@@ -146,11 +146,7 @@
         await driver.register('random', 'random', pageCdpConnection)
         await driver.get(fileServer.Pages.basicAuth)
         let source = await driver.getPageSource()
-<<<<<<< HEAD
         assert.strictEqual(source.includes('Access granted!'), false)
-=======
-        assert.ok(!source.includes('Access granted!'), `The Source is \n ${source}`)
->>>>>>> 777cf256
       })
 
       it('grants access if username and password are a match', async function () {
@@ -160,10 +156,7 @@
         await driver.get(fileServer.Pages.basicAuth)
         let source = await driver.getPageSource()
         assert.strictEqual(source.includes('Access granted!'), true)
-<<<<<<< HEAD
         await server.stop()
-=======
->>>>>>> 777cf256
       })
     })
 
