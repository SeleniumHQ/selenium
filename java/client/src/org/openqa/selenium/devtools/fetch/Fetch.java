// Licensed to the Software Freedom Conservancy (SFC) under one
// or more contributor license agreements.  See the NOTICE file
// distributed with this work for additional information
// regarding copyright ownership.  The SFC licenses this file
// to you under the Apache License, Version 2.0 (the
// "License"); you may not use this file except in compliance
// with the License.  You may obtain a copy of the License at
//
//   http://www.apache.org/licenses/LICENSE-2.0
//
// Unless required by applicable law or agreed to in writing,
// software distributed under the License is distributed on an
// "AS IS" BASIS, WITHOUT WARRANTIES OR CONDITIONS OF ANY
// KIND, either express or implied.  See the License for the
// specific language governing permissions and limitations
// under the License.

package org.openqa.selenium.devtools.fetch;

import static org.openqa.selenium.devtools.ConverterFunctions.map;

import com.google.common.collect.ImmutableMap;

<<<<<<< HEAD
=======
import org.openqa.selenium.Beta;
>>>>>>> 1c0d8f6a
import org.openqa.selenium.devtools.Command;
import org.openqa.selenium.devtools.DevToolsException;
import org.openqa.selenium.devtools.Event;
import org.openqa.selenium.devtools.io.model.StreamHandle;
import org.openqa.selenium.devtools.fetch.model.AuthChallengeResponse;
import org.openqa.selenium.devtools.fetch.model.AuthRequired;
import org.openqa.selenium.devtools.fetch.model.HeaderEntry;
import org.openqa.selenium.devtools.fetch.model.RequestId;
import org.openqa.selenium.devtools.fetch.model.RequestPattern;
import org.openqa.selenium.devtools.fetch.model.RequestPaused;
import org.openqa.selenium.devtools.fetch.model.ResponseBody;
import org.openqa.selenium.devtools.network.model.ErrorReason;

import java.util.List;
import java.util.Objects;
import java.util.Optional;

/**
 * A domain for letting clients substitute browser's network layer with client code.
 */
@Beta
public class Fetch {

  /**
   * Disables the fetch domain.
   */
  public static Command<Void> disable() {
    return new Command<>("Fetch.disable", ImmutableMap.of());
  }

  /**
   * Disables the fetch domain.
   */
  public static Command<Void> enable(
<<<<<<< HEAD
      Optional<List<RequestPattern>> requestPatterns, Optional<Boolean> handleAuthRequests) {

    ImmutableMap.Builder<String, Object> args = ImmutableMap.builder();
    requestPatterns.ifPresent(patterns -> args.put("patterns", patterns));
    handleAuthRequests.ifPresent(authRequests -> args.put("handleAuthRequests", authRequests));

    return new Command<>("Fetch.enable", args.build());
=======
      Optional<List<RequestPattern>> patterns, Optional<Boolean> handleAuthRequests) {
    final ImmutableMap.Builder<String, Object> params = ImmutableMap.builder();
    patterns.ifPresent(p -> params.put("patterns", p));
    handleAuthRequests.ifPresent(h -> params.put("handleAuthRequests", h));
    return new Command<>("Fetch.enable", params.build());
>>>>>>> 1c0d8f6a
  }

  /**
   * Causes the request to fail with specified reason.
   */
  public static Command<Void> failRequest(RequestId requestId, ErrorReason errorReason) {
<<<<<<< HEAD
    return new Command<Void>(
            "Fetch.failRequest",
            ImmutableMap.of("requestId", requestId, "errorReason", errorReason))
        .doesNotSendResponse();
=======
    Objects.requireNonNull(requestId, "requestId is required");
    Objects.requireNonNull(errorReason, "errorReason is required");
    return new Command<>(
        "Fetch.failRequest", ImmutableMap.of("requestId", requestId, "errorReason", errorReason));
>>>>>>> 1c0d8f6a
  }

  /**
   * Provides response to the request.
   */
  public static Command<Void> fulfillRequest(
      RequestId requestId,
      int responseCode,
      List<HeaderEntry> responseHeaders,
      Optional<String> body,
      Optional<String> responsePhrase) {
<<<<<<< HEAD

    ImmutableMap.Builder<String, Object> args = ImmutableMap.builder();
    args.put("requestId", requestId);
    args.put("responseCode", responseCode);
    args.put("responseHeaders", responseHeaders);
    body.ifPresent(text -> args.put("body", text));
    responsePhrase.ifPresent(phrase -> args.put("responsePhrase", phrase));

    return new Command<Void>("Fetch.fulfillRequest", args.build()).doesNotSendResponse();
=======
    final ImmutableMap.Builder<String, Object> params = ImmutableMap.builder();
    Objects.requireNonNull(requestId, "requestId is required");
    if (responseCode < 0) {
      throw new DevToolsException("Invalid http responseCode");
    }
    responseHeaders = validateHeaders(responseHeaders);
    params.put("requestId", requestId);
    params.put("responseHeaders", responseHeaders);
    params.put("responseCode", responseCode);
    body.ifPresent(b -> params.put("body", b));
    responsePhrase.ifPresent(phrase -> params.put("responsePhrase", phrase));
    return new Command<>("Fetch.failRequest", params.build());
>>>>>>> 1c0d8f6a
  }

  /**
   * Continues the request, optionally modifying some of its parameters.
   */
  public static Command<Void> continueRequest(
      RequestId requestId,
      Optional<String> url,
      Optional<String> method,
      Optional<String> postData,
      Optional<List<HeaderEntry>> headers) {
<<<<<<< HEAD

    ImmutableMap.Builder<String, Object> args = ImmutableMap.builder();
    args.put("requestId", requestId);
    url.ifPresent(u -> args.put("url", u));
    method.ifPresent(m -> args.put("method", m));
    postData.ifPresent(data -> args.put("postData", data));
    headers.ifPresent(h -> args.put("headers", headers));

    return new Command<Void>("Fetch.continueRequest", args.build()).doesNotSendResponse();
=======
    final ImmutableMap.Builder<String, Object> params = ImmutableMap.builder();
    Objects.requireNonNull(requestId, "requestId is required");
    params.put("requestId", requestId);
    url.ifPresent(s -> params.put("url", s));
    method.ifPresent(s -> params.put("method", s));
    postData.ifPresent(s -> params.put("postData", s));
    headers.ifPresent(h -> params.put("headers", h));
    return new Command<>("Fetch.continueRequest", params.build());
  }

  /**
   * Continues a request supplying authChallengeResponse following authRequired event.
   */
  public static Command<Void> continueWithAuth(
      RequestId requestId, AuthChallengeResponse authChallengeResponse) {
    Objects.requireNonNull(requestId, "requestId is required");
    Objects.requireNonNull(authChallengeResponse, "authChallengeResponse is required");
    return new Command<>(
        "Fetch.continueWithAuth",
        ImmutableMap.of("requestId", requestId, "authChallengeResponse", authChallengeResponse));
  }

  /**
   * Causes the body of the response to be received from the server and returned as a single string.
   * May only be issued for a request that is paused in the Response stage and is mutually exclusive
   * with takeResponseBodyForInterceptionAsStream. Calling other methods that affect the request or
   * disabling fetch domain before body is received results in an undefined behavior.
   */
  public static Command<ResponseBody> getResponseBody(RequestId requestId) {
    Objects.requireNonNull(requestId, "requestId is required");
    return new Command<>(
        "Fetch.getResponseBody",
        ImmutableMap.of("requestId", requestId),
        map("body", ResponseBody.class));
>>>>>>> 1c0d8f6a
  }

  /**
   * Returns a handle to the stream representing the response body. The request must be paused in
   * the HeadersReceived stage. Note that after this command the request can't be continued as is --
   * client either needs to cancel it or to provide the response body. The stream only supports
   * sequential read, IO.read will fail if the position is specified. This method is mutually
   * exclusive with getResponseBody. Calling other methods that affect the request or disabling
   * fetch domain before body is received results in an undefined behavior.
   */
  public static Command<StreamHandle> takeResponseBodyAsStream(RequestId requestId) {
    Objects.requireNonNull(requestId, "requestId is required");
    return new Command<>(
        "Fetch.takeResponseBodyAsStream",
        ImmutableMap.of("requestId", requestId),
        map("stream", StreamHandle.class));
  }

  /**
   * Issued when the domain is enabled and the request URL matches the specified filter. The request
   * is paused until the client responds with one of continueRequest, failRequest or fulfillRequest.
   * The stage of the request can be determined by presence of responseErrorReason and
   * responseStatusCode -- the request is at the response stage if either of these fields is present
   * and in the request stage otherwise.
   */
  public static Event<RequestPaused> requestPaused() {
    return new Event<>("Fetch.requestPaused", map("requestId", RequestPaused.class));
  }

  /**
   * Issued when the domain is enabled with handleAuthRequests set to true. The request is paused
   * until client responds with continueWithAuth.
   */
  public static Event<AuthRequired> authRequired() {
    return new Event<>("Fetch.authRequired", map("requestId", AuthRequired.class));
  }

  /**
   * Validators
   */
  private static List<HeaderEntry> validateHeaders(List<HeaderEntry> responseHeaders) {
    Objects.requireNonNull(responseHeaders, "responseHeaders is required");
    if (responseHeaders.isEmpty()) {
      throw new DevToolsException("responseHeaders is empty");
    }
    responseHeaders.forEach(Fetch::validateHeader);
    return responseHeaders;
  }

  private static HeaderEntry validateHeader(HeaderEntry responseHeader) {
    return Objects.requireNonNull(responseHeader, "responseHeader is required");
  }
}<|MERGE_RESOLUTION|>--- conflicted
+++ resolved
@@ -21,10 +21,7 @@
 
 import com.google.common.collect.ImmutableMap;
 
-<<<<<<< HEAD
-=======
 import org.openqa.selenium.Beta;
->>>>>>> 1c0d8f6a
 import org.openqa.selenium.devtools.Command;
 import org.openqa.selenium.devtools.DevToolsException;
 import org.openqa.selenium.devtools.Event;
@@ -59,38 +56,21 @@
    * Disables the fetch domain.
    */
   public static Command<Void> enable(
-<<<<<<< HEAD
-      Optional<List<RequestPattern>> requestPatterns, Optional<Boolean> handleAuthRequests) {
-
-    ImmutableMap.Builder<String, Object> args = ImmutableMap.builder();
-    requestPatterns.ifPresent(patterns -> args.put("patterns", patterns));
-    handleAuthRequests.ifPresent(authRequests -> args.put("handleAuthRequests", authRequests));
-
-    return new Command<>("Fetch.enable", args.build());
-=======
       Optional<List<RequestPattern>> patterns, Optional<Boolean> handleAuthRequests) {
     final ImmutableMap.Builder<String, Object> params = ImmutableMap.builder();
     patterns.ifPresent(p -> params.put("patterns", p));
     handleAuthRequests.ifPresent(h -> params.put("handleAuthRequests", h));
     return new Command<>("Fetch.enable", params.build());
->>>>>>> 1c0d8f6a
   }
 
   /**
    * Causes the request to fail with specified reason.
    */
   public static Command<Void> failRequest(RequestId requestId, ErrorReason errorReason) {
-<<<<<<< HEAD
-    return new Command<Void>(
-            "Fetch.failRequest",
-            ImmutableMap.of("requestId", requestId, "errorReason", errorReason))
-        .doesNotSendResponse();
-=======
     Objects.requireNonNull(requestId, "requestId is required");
     Objects.requireNonNull(errorReason, "errorReason is required");
     return new Command<>(
         "Fetch.failRequest", ImmutableMap.of("requestId", requestId, "errorReason", errorReason));
->>>>>>> 1c0d8f6a
   }
 
   /**
@@ -102,17 +82,6 @@
       List<HeaderEntry> responseHeaders,
       Optional<String> body,
       Optional<String> responsePhrase) {
-<<<<<<< HEAD
-
-    ImmutableMap.Builder<String, Object> args = ImmutableMap.builder();
-    args.put("requestId", requestId);
-    args.put("responseCode", responseCode);
-    args.put("responseHeaders", responseHeaders);
-    body.ifPresent(text -> args.put("body", text));
-    responsePhrase.ifPresent(phrase -> args.put("responsePhrase", phrase));
-
-    return new Command<Void>("Fetch.fulfillRequest", args.build()).doesNotSendResponse();
-=======
     final ImmutableMap.Builder<String, Object> params = ImmutableMap.builder();
     Objects.requireNonNull(requestId, "requestId is required");
     if (responseCode < 0) {
@@ -125,7 +94,6 @@
     body.ifPresent(b -> params.put("body", b));
     responsePhrase.ifPresent(phrase -> params.put("responsePhrase", phrase));
     return new Command<>("Fetch.failRequest", params.build());
->>>>>>> 1c0d8f6a
   }
 
   /**
@@ -137,17 +105,6 @@
       Optional<String> method,
       Optional<String> postData,
       Optional<List<HeaderEntry>> headers) {
-<<<<<<< HEAD
-
-    ImmutableMap.Builder<String, Object> args = ImmutableMap.builder();
-    args.put("requestId", requestId);
-    url.ifPresent(u -> args.put("url", u));
-    method.ifPresent(m -> args.put("method", m));
-    postData.ifPresent(data -> args.put("postData", data));
-    headers.ifPresent(h -> args.put("headers", headers));
-
-    return new Command<Void>("Fetch.continueRequest", args.build()).doesNotSendResponse();
-=======
     final ImmutableMap.Builder<String, Object> params = ImmutableMap.builder();
     Objects.requireNonNull(requestId, "requestId is required");
     params.put("requestId", requestId);
@@ -182,7 +139,6 @@
         "Fetch.getResponseBody",
         ImmutableMap.of("requestId", requestId),
         map("body", ResponseBody.class));
->>>>>>> 1c0d8f6a
   }
 
   /**
