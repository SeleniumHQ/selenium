--- conflicted
+++ resolved
@@ -16,11 +16,6 @@
 // under the License.
 package org.openqa.selenium.devtools.fetch.model;
 
-<<<<<<< HEAD
-import com.google.common.collect.ImmutableMap;
-
-=======
->>>>>>> 1c0d8f6a
 import org.openqa.selenium.json.JsonInput;
 
 import java.util.Objects;
@@ -35,13 +30,8 @@
   private final String value;
 
   public HeaderEntry(String name, String value) {
-<<<<<<< HEAD
-    this.name = Objects.requireNonNull(name);
-    this.value = Objects.requireNonNull(value);
-=======
     this.name = Objects.requireNonNull(name, "name is required");
     this.value = Objects.requireNonNull(value, "value is required");
->>>>>>> 1c0d8f6a
   }
 
   private static HeaderEntry fromJson(JsonInput input) {
@@ -58,19 +48,4 @@
     }
     return new HeaderEntry(name, value);
   }
-<<<<<<< HEAD
-
-  public String getName() {
-    return name;
-  }
-
-  public String getValue() {
-    return value;
-  }
-
-  private Map<String, String> toJson() {
-    return ImmutableMap.of("name", name, "value", value);
-  }
-=======
->>>>>>> 1c0d8f6a
 }