--- conflicted
+++ resolved
@@ -18,13 +18,12 @@
 package org.openqa.selenium.chromium;
 
 import com.google.common.collect.ImmutableMap;
+import java.util.HashMap;
 
 import org.openqa.selenium.remote.CommandInfo;
 import org.openqa.selenium.remote.http.HttpMethod;
 import org.openqa.selenium.remote.service.DriverCommandExecutor;
 import org.openqa.selenium.remote.service.DriverService;
-
-import java.util.HashMap;
 
 /**
  * {@link DriverCommandExecutor} that understands ChromiumDriver specific commands.
@@ -33,44 +32,21 @@
  */
 public class ChromiumDriverCommandExecutor extends DriverCommandExecutor {
 
-  private static final HashMap<String, CommandInfo> CHROME_COMMAND_NAME_TO_URL =
-      new HashMap<String, CommandInfo>();
+  private static final HashMap<String, CommandInfo> CHROME_COMMAND_NAME_TO_URL = new HashMap<String, CommandInfo>();
 
   static {
-    CHROME_COMMAND_NAME_TO_URL.put(
-        ChromiumDriverCommand.LAUNCH_APP,
-        new CommandInfo("/session/:sessionId/chromium/launch_app", HttpMethod.POST));
-    CHROME_COMMAND_NAME_TO_URL.put(
-        ChromiumDriverCommand.GET_NETWORK_CONDITIONS,
-        new CommandInfo("/session/:sessionId/chromium/network_conditions", HttpMethod.GET));
-    CHROME_COMMAND_NAME_TO_URL.put(
-        ChromiumDriverCommand.SET_NETWORK_CONDITIONS,
-        new CommandInfo("/session/:sessionId/chromium/network_conditions", HttpMethod.POST));
-    CHROME_COMMAND_NAME_TO_URL.put(
-        ChromiumDriverCommand.DELETE_NETWORK_CONDITIONS,
-        new CommandInfo("/session/:sessionId/chromium/network_conditions", HttpMethod.DELETE));
-    CHROME_COMMAND_NAME_TO_URL.put(
-        ChromiumDriverCommand.EXECUTE_CDP_COMMAND,
-        new CommandInfo("/session/:sessionId/goog/cdp/execute", HttpMethod.POST));
+    CHROME_COMMAND_NAME_TO_URL.put(ChromiumDriverCommand.LAUNCH_APP,
+      new CommandInfo("/session/:sessionId/chromium/launch_app", HttpMethod.POST));   
+    CHROME_COMMAND_NAME_TO_URL.put(ChromiumDriverCommand.GET_NETWORK_CONDITIONS,
+      new CommandInfo("/session/:sessionId/chromium/network_conditions", HttpMethod.GET));    
+    CHROME_COMMAND_NAME_TO_URL.put(ChromiumDriverCommand.SET_NETWORK_CONDITIONS,
+      new CommandInfo("/session/:sessionId/chromium/network_conditions", HttpMethod.POST));    
+    CHROME_COMMAND_NAME_TO_URL.put(ChromiumDriverCommand.DELETE_NETWORK_CONDITIONS,
+      new CommandInfo("/session/:sessionId/chromium/network_conditions", HttpMethod.DELETE));
+    CHROME_COMMAND_NAME_TO_URL.put( ChromiumDriverCommand.EXECUTE_CDP_COMMAND,
+      new CommandInfo("/session/:sessionId/goog/cdp/execute", HttpMethod.POST));                
 
     // Cast / Media Router APIs
-<<<<<<< HEAD
-    CHROME_COMMAND_NAME_TO_URL.put(
-        ChromiumDriverCommand.GET_CAST_SINKS,
-        new CommandInfo("/session/:sessionId/goog/cast/get_sinks", HttpMethod.GET));
-    CHROME_COMMAND_NAME_TO_URL.put(
-        ChromiumDriverCommand.SET_CAST_SINK_TO_USE,
-        new CommandInfo("/session/:sessionId/goog/cast/set_sink_to_use", HttpMethod.POST));
-    CHROME_COMMAND_NAME_TO_URL.put(
-        ChromiumDriverCommand.START_CAST_TAB_MIRRORING,
-        new CommandInfo("/session/:sessionId/goog/cast/start_tab_mirroring", HttpMethod.POST));
-    CHROME_COMMAND_NAME_TO_URL.put(
-        ChromiumDriverCommand.GET_CAST_ISSUE_MESSAGE,
-        new CommandInfo("/session/:sessionId/goog/cast/get_issue_message", HttpMethod.GET));
-    CHROME_COMMAND_NAME_TO_URL.put(
-        ChromiumDriverCommand.STOP_CASTING,
-        new CommandInfo("/session/:sessionId/goog/cast/stop_casting", HttpMethod.POST));
-=======
     CHROME_COMMAND_NAME_TO_URL.put(ChromiumDriverCommand.GET_CAST_SINKS,
       new CommandInfo("/session/:sessionId/goog/cast/get_sinks", HttpMethod.GET));
     CHROME_COMMAND_NAME_TO_URL.put(ChromiumDriverCommand.SET_CAST_SINK_TO_USE,
@@ -84,7 +60,6 @@
 
     CHROME_COMMAND_NAME_TO_URL.put(ChromiumDriverCommand.SET_PERMISSION,
       new CommandInfo("/session/:sessionId/permissions", HttpMethod.POST));
->>>>>>> 1c0d8f6a
   }
 
   public ChromiumDriverCommandExecutor(DriverService service) {
