// Licensed to the Software Freedom Conservancy (SFC) under one
// or more contributor license agreements.  See the NOTICE file
// distributed with this work for additional information
// regarding copyright ownership.  The SFC licenses this file
// to you under the Apache License, Version 2.0 (the
// "License"); you may not use this file except in compliance
// with the License.  You may obtain a copy of the License at
//
//   http://www.apache.org/licenses/LICENSE-2.0
//
// Unless required by applicable law or agreed to in writing,
// software distributed under the License is distributed on an
// "AS IS" BASIS, WITHOUT WARRANTIES OR CONDITIONS OF ANY
// KIND, either express or implied.  See the License for the
// specific language governing permissions and limitations
// under the License.


package org.openqa.selenium.support.ui;

import org.openqa.selenium.Alert;
import org.openqa.selenium.By;
import org.openqa.selenium.JavascriptExecutor;
import org.openqa.selenium.NoAlertPresentException;
import org.openqa.selenium.NoSuchElementException;
import org.openqa.selenium.NoSuchFrameException;
import org.openqa.selenium.StaleElementReferenceException;
import org.openqa.selenium.WebDriver;
import org.openqa.selenium.WebDriverException;
import org.openqa.selenium.WebElement;

import java.util.List;
import java.util.logging.Level;
import java.util.logging.Logger;
import java.util.regex.Matcher;
import java.util.regex.Pattern;

/**
 * Canned {@link ExpectedCondition}s which are generally useful within webdriver tests.
 */
public class ExpectedConditions {

  private final static Logger log = Logger.getLogger(ExpectedConditions.class.getName());

  private ExpectedConditions() {
    // Utility class
  }

  /**
   * An expectation for checking the title of a page.
   *
   * @param title the expected title, which must be an exact match
   * @return true when the title matches, false otherwise
   */
  public static ExpectedCondition<Boolean> titleIs(final String title) {
    return new ExpectedCondition<Boolean>() {
      private String currentTitle = "";

      @Override
      public Boolean apply(WebDriver driver) {
        currentTitle = driver.getTitle();
        return title.equals(currentTitle);
      }

      @Override
      public String toString() {
        return String.format("title to be \"%s\". Current title: \"%s\"", title, currentTitle);
      }
    };
  }

  /**
   * An expectation for checking that the title contains a case-sensitive substring
   *
   * @param title the fragment of title expected
   * @return true when the title matches, false otherwise
   */
  public static ExpectedCondition<Boolean> titleContains(final String title) {
    return new ExpectedCondition<Boolean>() {
      private String currentTitle = "";

      @Override
      public Boolean apply(WebDriver driver) {
        currentTitle = driver.getTitle();
        return currentTitle != null && currentTitle.contains(title);
      }

      @Override
      public String toString() {
        return String.format("title to contain \"%s\". Current title: \"%s\"", title, currentTitle);
      }
    };
  }

  /**
   * An expectation for the URL of the current page to be a specific url.
   *
   * @param url the url that the page should be on
   * @return <code>true</code> when the URL is what it should be
   */
  public static ExpectedCondition<Boolean> urlToBe(final String url) {
    return new ExpectedCondition<Boolean>() {
      private String currentUrl = "";

      @Override
      public Boolean apply(WebDriver driver) {
        currentUrl = driver.getCurrentUrl();
        return currentUrl != null && currentUrl.equals(url);
      }

      @Override
      public String toString() {
        return String.format("url to be \"%s\". Current url: \"%s\"", url, currentUrl);
      }
    };
  }

  /**
   * An expectation for the URL of the current page to contain specific text.
   *
   * @param fraction the fraction of the url that the page should be on
   * @return <code>true</code> when the URL contains the text
   */
  public static ExpectedCondition<Boolean> urlContains(final String fraction) {
    return new ExpectedCondition<Boolean>() {
      private String currentUrl = "";

      @Override
      public Boolean apply(WebDriver driver) {
        currentUrl = driver.getCurrentUrl();
        return currentUrl != null && currentUrl.contains(fraction);
      }

      @Override
      public String toString() {
        return String.format("url to contain \"%s\". Current url: \"%s\"", fraction, currentUrl);
      }
    };
  }

  /**
   * Expectation for the URL to match a specific regular expression
   *
   * @param regex the regular expression that the URL should match
   * @return <code>true</code> if the URL matches the specified regular expression
   */
  public static ExpectedCondition<Boolean> urlMatches(final String regex) {
    return new ExpectedCondition<Boolean>() {
      private String currentUrl;
      private Pattern pattern;
      private Matcher matcher;

      @Override
      public Boolean apply(WebDriver driver) {
        currentUrl = driver.getCurrentUrl();
        pattern = Pattern.compile(regex);
        matcher = pattern.matcher(currentUrl);
        return matcher.find();
      }

      @Override
      public String toString() {
        return String
<<<<<<< HEAD
          .format("url to match the regex \"%s\". Current url: \"%s\"", regex, currentUrl);
=======
            .format("url to match the regex \"%s\". Current url: \"%s\"", regex, currentUrl);
>>>>>>> 26fae429
      }
    };
  }

  /**
   * An expectation for checking that an element is present on the DOM of a page. This does not
   * necessarily mean that the element is visible.
   *
   * @param locator used to find the element
   * @return the WebElement once it is located
   */
  public static ExpectedCondition<WebElement> presenceOfElementLocated(
    final By locator) {
    return new ExpectedCondition<WebElement>() {
      @Override
      public WebElement apply(WebDriver driver) {
        return findElement(locator, driver);
      }

      @Override
      public String toString() {
        return "presence of element located by: " + locator;
      }
    };
  }

  /**
   * An expectation for checking that an element is present on the DOM of a page and visible.
   * Visibility means that the element is not only displayed but also has a height and width that is
   * greater than 0.
   *
   * @param locator used to find the element
   * @return the WebElement once it is located and visible
   */
  public static ExpectedCondition<WebElement> visibilityOfElementLocated(
    final By locator) {
    return new ExpectedCondition<WebElement>() {
      @Override
      public WebElement apply(WebDriver driver) {
        try {
          return elementIfVisible(findElement(locator, driver));
        } catch (StaleElementReferenceException e) {
          return null;
        }
      }

      @Override
      public String toString() {
        return "visibility of element located by " + locator;
      }
    };
  }

  /**
   * An expectation for checking that all elements present on the web page that match the locator
   * are visible. Visibility means that the elements are not only displayed but also have a height
   * and width that is greater than 0.
   *
   * @param locator used to find the element
   * @return the list of WebElements once they are located
   */
  public static ExpectedCondition<List<WebElement>> visibilityOfAllElementsLocatedBy(
    final By locator) {
    return new ExpectedCondition<List<WebElement>>() {
      @Override
      public List<WebElement> apply(WebDriver driver) {
        List<WebElement> elements = findElements(locator, driver);
        for (WebElement element : elements) {
          if (!element.isDisplayed()) {
            return null;
          }
        }
        return elements.size() > 0 ? elements : null;
      }

      @Override
      public String toString() {
        return "visibility of all elements located by " + locator;
      }
    };
  }

  /**
   * An expectation for checking that all elements present on the web page that match the locator
   * are visible. Visibility means that the elements are not only displayed but also have a height
   * and width that is greater than 0.
   *
   * @param elements list of WebElements
   * @return the list of WebElements once they are located
   */
  public static ExpectedCondition<List<WebElement>> visibilityOfAllElements(
    final List<WebElement> elements) {
    return new ExpectedCondition<List<WebElement>>() {
      @Override
      public List<WebElement> apply(WebDriver driver) {
        for (WebElement element : elements) {
          if (!element.isDisplayed()) {
            return null;
          }
        }
        return elements.size() > 0 ? elements : null;
      }

      @Override
      public String toString() {
        return "visibility of all " + elements;
      }
    };
  }

  /**
   * An expectation for checking that an element, known to be present on the DOM of a page, is
   * visible. Visibility means that the element is not only displayed but also has a height and
   * width that is greater than 0.
   *
   * @param element the WebElement
   * @return the (same) WebElement once it is visible
   */
  public static ExpectedCondition<WebElement> visibilityOf(
    final WebElement element) {
    return new ExpectedCondition<WebElement>() {
      @Override
      public WebElement apply(WebDriver driver) {
        return elementIfVisible(element);
      }

      @Override
      public String toString() {
        return "visibility of " + element;
      }
    };
  }

  /**
   * @return the given element if it is visible and has non-zero size, otherwise null.
   */
  private static WebElement elementIfVisible(WebElement element) {
    return element.isDisplayed() ? element : null;
  }

  /**
   * An expectation for checking that there is at least one element present on a web page.
   *
   * @param locator used to find the element
   * @return the list of WebElements once they are located
   */
  public static ExpectedCondition<List<WebElement>> presenceOfAllElementsLocatedBy(
    final By locator) {
    return new ExpectedCondition<List<WebElement>>() {
      @Override
      public List<WebElement> apply(WebDriver driver) {
        List<WebElement> elements = findElements(locator, driver);
        return elements.size() > 0 ? elements : null;
      }

      @Override
      public String toString() {
        return "presence of any elements located by " + locator;
      }
    };
  }

  /**
   * An expectation for checking if the given text is present in the specified element.
   *
   * @param element the WebElement
   * @param text    to be present in the element
   * @return true once the element contains the given text
   */
  public static ExpectedCondition<Boolean> textToBePresentInElement(
    final WebElement element, final String text) {

    return new ExpectedCondition<Boolean>() {
      @Override
      public Boolean apply(WebDriver driver) {
        try {
          String elementText = element.getText();
          return elementText.contains(text);
        } catch (StaleElementReferenceException e) {
          return null;
        }
      }

      @Override
      public String toString() {
        return String.format("text ('%s') to be present in element %s", text, element);
      }
    };
  }

  /**
   * An expectation for checking if the given text is present in the element that matches the given
   * locator.
   *
   * @param locator used to find the element
   * @param text    to be present in the element found by the locator
   * @return the WebElement once it is located and visible
   * @deprecated Use {@link #textToBePresentInElementLocated(By, String)} instead
   */
  @Deprecated
  public static ExpectedCondition<Boolean> textToBePresentInElement(
    final By locator, final String text) {
    return textToBePresentInElementLocated(locator, text);
  }

  /**
   * An expectation for checking if the given text is present in the element that matches the given
   * locator.
   *
   * @param locator used to find the element
   * @param text    to be present in the element found by the locator
   * @return true once the first element located by locator contains the given text
   */
  public static ExpectedCondition<Boolean> textToBePresentInElementLocated(
    final By locator, final String text) {

    return new ExpectedCondition<Boolean>() {
      @Override
      public Boolean apply(WebDriver driver) {
        try {
          String elementText = findElement(locator, driver).getText();
          return elementText.contains(text);
        } catch (StaleElementReferenceException e) {
          return null;
        }
      }

      @Override
      public String toString() {
        return String.format("text ('%s') to be present in element found by %s",
                             text, locator);
      }
    };
  }

  /**
   * An expectation for checking if the given text is present in the specified elements value
   * attribute.
   *
   * @param element the WebElement
   * @param text    to be present in the element's value attribute
   * @return true once the element's value attribute contains the given text
   */
  public static ExpectedCondition<Boolean> textToBePresentInElementValue(
    final WebElement element, final String text) {

    return new ExpectedCondition<Boolean>() {
      @Override
      public Boolean apply(WebDriver driver) {
        try {
          String elementText = element.getAttribute("value");
          if (elementText != null) {
            return elementText.contains(text);
          } else {
            return false;
          }
        } catch (StaleElementReferenceException e) {
          return null;
        }
      }

      @Override
      public String toString() {
        return String.format("text ('%s') to be the value of element %s", text, element);
      }
    };
  }

  /**
   * An expectation for checking if the given text is present in the specified elements value
   * attribute.
   *
   * @param locator used to find the element
   * @param text    to be present in the value attribute of the element found by the locator
   * @return true once the value attribute of the first element located by locator contains the
   * given text
   */
  public static ExpectedCondition<Boolean> textToBePresentInElementValue(
    final By locator, final String text) {

    return new ExpectedCondition<Boolean>() {
      @Override
      public Boolean apply(WebDriver driver) {
        try {
          String elementText = findElement(locator, driver).getAttribute("value");
          if (elementText != null) {
            return elementText.contains(text);
          } else {
            return false;
          }
        } catch (StaleElementReferenceException e) {
          return null;
        }
      }

      @Override
      public String toString() {
        return String.format("text ('%s') to be the value of element located by %s",
                             text, locator);
      }
    };
  }

  /**
   * An expectation for checking whether the given frame is available to switch to. <p> If the frame
   * is available it switches the given driver to the specified frameIndex.
   *
   * @param frameLocator used to find the frame (index)
   * @return WebDriver instance after frame has been switched
   */
  public static ExpectedCondition<WebDriver> frameToBeAvailableAndSwitchToIt(
<<<<<<< HEAD
    final int frameLocator) {
=======
      final int frameLocator) {
>>>>>>> 26fae429
    return new ExpectedCondition<WebDriver>() {
      @Override
      public WebDriver apply(WebDriver driver) {
        try {
          return driver.switchTo().frame(frameLocator);
        } catch (NoSuchFrameException e) {
          return null;
        }
      }

      @Override
      public String toString() {
        return "frame to be available: " + frameLocator;
      }
    };
  }

  /**
   * An expectation for checking whether the given frame is available to switch to. <p> If the frame
   * is available it switches the given driver to the specified webelement.
   *
   * @param frameLocator used to find the frame (webelement)
   * @return WebDriver instance after frame has been switched
   */
  public static ExpectedCondition<WebDriver> frameToBeAvailableAndSwitchToIt(
<<<<<<< HEAD
    final WebElement frameLocator) {
=======
      final WebElement frameLocator) {
>>>>>>> 26fae429
    return new ExpectedCondition<WebDriver>() {
      @Override
      public WebDriver apply(WebDriver driver) {
        try {
          return driver.switchTo().frame(frameLocator);
        } catch (NoSuchFrameException e) {
          return null;
        }
      }

      @Override
      public String toString() {
        return "frame to be available: " + frameLocator;
      }
    };
  }

  /**
   * An expectation for checking that an element is either invisible or not present on the DOM.
   *
   * @param locator used to find the element
   * @return true if the element is not displayed or the element doesn't exist or stale element
   */
  public static ExpectedCondition<Boolean> invisibilityOfElementLocated(
    final By locator) {
    return new ExpectedCondition<Boolean>() {
      @Override
      public Boolean apply(WebDriver driver) {
        try {
          return !(findElement(locator, driver).isDisplayed());
        } catch (NoSuchElementException e) {
          // Returns true because the element is not present in DOM. The
          // try block checks if the element is present but is invisible.
          return true;
        } catch (StaleElementReferenceException e) {
          // Returns true because stale element reference implies that element
          // is no longer visible.
          return true;
        }
      }

      @Override
      public String toString() {
        return "element to no longer be visible: " + locator;
      }
    };
  }

  /**
   * An expectation for checking that an element with text is either invisible or not present on the
   * DOM.
   *
   * @param locator used to find the element
   * @param text    of the element
   * @return true if no such element, stale element or displayed text not equal that provided
   */
  public static ExpectedCondition<Boolean> invisibilityOfElementWithText(
    final By locator, final String text) {
    return new ExpectedCondition<Boolean>() {
      @Override
      public Boolean apply(WebDriver driver) {
        try {
          return !findElement(locator, driver).getText().equals(text);
        } catch (NoSuchElementException e) {
          // Returns true because the element with text is not present in DOM. The
          // try block checks if the element is present but is invisible.
          return true;
        } catch (StaleElementReferenceException e) {
          // Returns true because stale element reference implies that element
          // is no longer visible.
          return true;
        }
      }


      @Override
      public String toString() {
        return String.format("element containing '%s' to no longer be visible: %s",
                             text, locator);
      }
    };
  }

  /**
   * An expectation for checking an element is visible and enabled such that you can click it.
   *
   * @param locator used to find the element
   * @return the WebElement once it is located and clickable (visible and enabled)
   */
  public static ExpectedCondition<WebElement> elementToBeClickable(
    final By locator) {
    return new ExpectedCondition<WebElement>() {

      public ExpectedCondition<WebElement> visibilityOfElementLocated =
        ExpectedConditions.visibilityOfElementLocated(locator);

      @Override
      public WebElement apply(WebDriver driver) {
        WebElement element = visibilityOfElementLocated.apply(driver);
        try {
          if (element != null && element.isEnabled()) {
            return element;
          } else {
            return null;
          }
        } catch (StaleElementReferenceException e) {
          return null;
        }
      }

      @Override
      public String toString() {
        return "element to be clickable: " + locator;
      }
    };
  }

  /**
   * An expectation for checking an element is visible and enabled such that you can click it.
   *
   * @param element the WebElement
   * @return the (same) WebElement once it is clickable (visible and enabled)
   */
  public static ExpectedCondition<WebElement> elementToBeClickable(
    final WebElement element) {
    return new ExpectedCondition<WebElement>() {

      public ExpectedCondition<WebElement> visibilityOfElement =
        ExpectedConditions.visibilityOf(element);

      @Override
      public WebElement apply(WebDriver driver) {
        WebElement element = visibilityOfElement.apply(driver);
        try {
          if (element != null && element.isEnabled()) {
            return element;
          } else {
            return null;
          }
        } catch (StaleElementReferenceException e) {
          return null;
        }
      }

      @Override
      public String toString() {
        return "element to be clickable: " + element;
      }
    };
  }

  /**
   * Wait until an element is no longer attached to the DOM.
   *
   * @param element The element to wait for.
   * @return false is the element is still attached to the DOM, true otherwise.
   */
  public static ExpectedCondition<Boolean> stalenessOf(
    final WebElement element) {
    return new ExpectedCondition<Boolean>() {
      @Override
      public Boolean apply(WebDriver ignored) {
        try {
          // Calling any method forces a staleness check
          element.isEnabled();
          return false;
        } catch (StaleElementReferenceException expected) {
          return true;
        }
      }

      @Override
      public String toString() {
        return String.format("element (%s) to become stale", element);
      }
    };
  }

  /**
   * Wrapper for a condition, which allows for elements to update by redrawing.
   *
   * This works around the problem of conditions which have two parts: find an element and then
   * check for some condition on it. For these conditions it is possible that an element is located
   * and then subsequently it is redrawn on the client. When this happens a {@link
   * StaleElementReferenceException} is thrown when the second part of the condition is checked.
   *
   * @param condition ExpectedCondition to wrap
   * @param <T>       return type of the condition provided
   * @return the result of the provided condition
   */
  public static <T> ExpectedCondition<T> refreshed(
    final ExpectedCondition<T> condition) {
    return new ExpectedCondition<T>() {
      @Override
      public T apply(WebDriver driver) {
        try {
          return condition.apply(driver);
        } catch (StaleElementReferenceException e) {
          return null;
        }
      }

      @Override
      public String toString() {
        return String.format("condition (%s) to be refreshed", condition);
      }
    };
  }

  /**
   * An expectation for checking if the given element is selected.
   *
   * @param element WebElement to be selected
   * @return true once the element is selected
   */
  public static ExpectedCondition<Boolean> elementToBeSelected(final WebElement element) {
    return elementSelectionStateToBe(element, true);
  }

  /**
   * An expectation for checking if the given element is selected.
   *
   * @param element  WebElement to be selected
   * @param selected boolean state of the selection state of the element
   * @return true once the element's selection stated is that of selected
   */
  public static ExpectedCondition<Boolean> elementSelectionStateToBe(final WebElement element,
                                                                     final boolean selected) {
    return new ExpectedCondition<Boolean>() {
      @Override
      public Boolean apply(WebDriver driver) {
        return element.isSelected() == selected;
      }

      @Override
      public String toString() {
        return String.format("element (%s) to %sbe selected", element, (selected ? "" : "not "));
      }
    };
  }

  public static ExpectedCondition<Boolean> elementToBeSelected(final By locator) {
    return elementSelectionStateToBe(locator, true);
  }

  public static ExpectedCondition<Boolean> elementSelectionStateToBe(final By locator,
                                                                     final boolean selected) {
    return new ExpectedCondition<Boolean>() {
      @Override
      public Boolean apply(WebDriver driver) {
        try {
          WebElement element = driver.findElement(locator);
          return element.isSelected() == selected;
        } catch (StaleElementReferenceException e) {
          return null;
        }
      }

      @Override
      public String toString() {
        return String.format("element found by %s to %sbe selected",
                             locator, (selected ? "" : "not "));
      }
    };
  }

  public static ExpectedCondition<Alert> alertIsPresent() {
    return new ExpectedCondition<Alert>() {
      @Override
      public Alert apply(WebDriver driver) {
        try {
          return driver.switchTo().alert();
        } catch (NoAlertPresentException e) {
          return null;
        }
      }

      @Override
      public String toString() {
        return "alert to be present";
      }
    };
  }


  /**
   * @deprecated please use {@link #numberOfWindowsToBe(int)} instead
   */
  @Deprecated
  public static ExpectedCondition<Boolean> numberOfwindowsToBe(final int expectedNumberOfWindows) {
    return numberOfWindowsToBe(expectedNumberOfWindows);
  }

  public static ExpectedCondition<Boolean> numberOfWindowsToBe(final int expectedNumberOfWindows) {
    return new ExpectedCondition<Boolean>() {
      @Override
      public Boolean apply(WebDriver driver) {
        try {
          return driver.getWindowHandles().size() == expectedNumberOfWindows;
        } catch (WebDriverException e) {
          return null;
        }
      }

      @Override
      public String toString() {
        return "number of open windows to be " + expectedNumberOfWindows;
      }
    };
  }

  /**
   * An expectation with the logical opposite condition of the given condition.
   *
   * Note that if the Condition your are inverting throws an exception that is caught by the Ignored
   * Exceptions, the inversion will not take place and lead to confusing results.
   *
   * @param condition ExpectedCondition to be inverted
   * @return true once the condition is satisfied
   */
  public static ExpectedCondition<Boolean> not(final ExpectedCondition<?> condition) {
    return new ExpectedCondition<Boolean>() {
      @Override
      public Boolean apply(WebDriver driver) {
        Object result = condition.apply(driver);
        return result == null || result == Boolean.FALSE;
      }

      @Override
      public String toString() {
        return "condition to not be valid: " + condition;
      }
    };
  }

  /**
   * An expectation for checking WebElement with given locator has attribute with a specific value
   *
   * @param locator   used to find the element
   * @param attribute used to define css or html attribute
   * @param value     used as expected attribute value
   * @return Boolean true when element has css or html attribute with the value
   */
  public static ExpectedCondition<Boolean> attributeIs(final By locator, final String attribute,
                                                       final String value) {
    return new ExpectedCondition<Boolean>() {
      private String currentValue = null;

      @Override
      public Boolean apply(WebDriver driver) {
        WebElement element = driver.findElement(locator);
        currentValue = element.getAttribute(attribute);
        if (currentValue == null) {
          currentValue = element.getCssValue(attribute);
        }
        return value.equals(currentValue);
      }

      @Override
      public String toString() {
        return String.format("value to be \"%s\". Current value: \"%s\"", value, currentValue);
      }
    };
  }

  /**
   * An expectation for checking WebElement with given locator has specific text
   *
   * @param locator used to find the element
   * @param value   used as expected text
   * @return Boolean true when element has text value equal to @value
   */
  public static ExpectedCondition<Boolean> textIs(final By locator, final String value) {
    return new ExpectedCondition<Boolean>() {
      private String currentValue = null;

      @Override
      public Boolean apply(WebDriver driver) {
        try {
          currentValue = driver.findElement(locator).getText();
          return currentValue.equals(value);
        } catch (Exception e) {
          return false;
        }
      }

      @Override
      public String toString() {
        return String.format("text to be \"%s\". Current text: \"%s\"", value, currentValue);
      }
    };
  }

  /**
   * An expectation for checking WebElement with given locator has text with a value as a part of
   * it
   *
   * @param locator used to find the element
   * @param value   used as expected part of text
   * @return Boolean true when element has text value containing @value
   */
  public static ExpectedCondition<Boolean> textContains(final By locator, final String value) {
    return new ExpectedCondition<Boolean>() {
      private String currentValue = null;

      @Override
      public Boolean apply(WebDriver driver) {
        try {
          currentValue = driver.findElement(locator).getText();
          return currentValue.contains(value);
        } catch (Exception e) {
          return false;
        }
      }

      @Override
      public String toString() {
        return String.format("text to contain \"%s\". Current text: \"%s\"", value, currentValue);
      }
    };
  }

  /**
   * An expectation for checking number of WebElements with given locator
   *
   * @param locator used to find the element
   * @param number  user to define exact number of elements
   * @return Boolean true when size of elements list is equal to defined
   */
  public static ExpectedCondition<Boolean> numberOfElementsIsMoreThan(final By locator,
                                                                      final Integer number) {
    return new ExpectedCondition<Boolean>() {
      private Integer currentNumber = 0;

      @Override
      public Boolean apply(WebDriver webDriver) {
        currentNumber = webDriver.findElements(locator).size();
        return currentNumber > number;
      }

      @Override
      public String toString() {
        return String.format("number to be more than \"%s\". Current number: \"%s\"", number,
                             currentNumber);
      }
    };
  }

  /**
   * An expectation for checking number of WebElements with given locator being less than defined
   * number
   *
   * @param locator used to find the element
   * @param number  user to define maximum number of elements
   * @return Boolean true when size of elements list is less than defined
   */
  public static ExpectedCondition<Boolean> numberOfElementsIsLessThan(final By locator,
                                                                      final Integer number) {
    return new ExpectedCondition<Boolean>() {
      private Integer currentNumber = 0;

      @Override
      public Boolean apply(WebDriver webDriver) {
        currentNumber = webDriver.findElements(locator).size();
        return currentNumber < number;
      }

      @Override
      public String toString() {
        return String.format("number to be less than \"%s\". Current number: \"%s\"", number,
                             currentNumber);
      }
    };
  }

  /**
   * An expectation for checking number of WebElements with given locator
   *
   * @param locator used to find the element
   * @param number  user to define number of elements
   * @return Boolean true when size of elements list is equal to defined
   */
  public static ExpectedCondition<Boolean> numberOfElements(final By locator,
                                                            final Integer number) {
    return new ExpectedCondition<Boolean>() {
      private Integer currentNumber = 0;

      @Override
      public Boolean apply(WebDriver webDriver) {
        currentNumber = webDriver.findElements(locator).size();
        return currentNumber.equals(number);
      }

      @Override
      public String toString() {
        return String
<<<<<<< HEAD
          .format("number to be \"%s\". Current number: \"%s\"", number, currentNumber);
=======
            .format("number to be \"%s\". Current number: \"%s\"", number, currentNumber);
>>>>>>> 26fae429
      }
    };
  }

  /**
   * An expectation for checking given WebElement has attribute with a specific value
   *
   * @param element   used to check it's parameters
   * @param attribute used to define css or html attribute
   * @param value     used as expected attribute value
   * @return Boolean true when element has css or html attribute with the value
   */
  public static ExpectedCondition<Boolean> attributeIs(final WebElement element,
                                                       final String attribute, final String value) {
    return new ExpectedCondition<Boolean>() {
      private String currentValue = null;

      @Override
      public Boolean apply(WebDriver driver) {
        currentValue = element.getAttribute(attribute);
        if (currentValue == null) {
          currentValue = element.getCssValue(attribute);
        }
        return value.equals(currentValue);
      }

      @Override
      public String toString() {
        return String.format(attribute + " to be \"%s\". Current " + attribute + ": \"%s\"", value,
                             currentValue);
      }
    };
  }

  /**
   * An expectation for checking WebElement with given locator has attribute which contains specific
   * value
   *
   * @param element   used to check it's parameters
   * @param attribute used to define css or html attribute
   * @param value     used as expected attribute value
   * @return Boolean true when element has css or html attribute which contains the value
   */
  public static ExpectedCondition<Boolean> attributeContains(final WebElement element,
                                                             final String attribute,
                                                             final String value) {
    return new ExpectedCondition<Boolean>() {
      private String currentValue = null;

      @Override
      public Boolean apply(WebDriver driver) {
        Boolean contains = false;
        try {
          currentValue = element.getAttribute(attribute);
          if (currentValue == null) {
            currentValue = element.getCssValue(attribute);
          }
          contains = currentValue.contains(value);
        } catch (Exception e) {/**/}
        return contains;
      }

      @Override
      public String toString() {
        return String.format("value to contain \"%s\". Current value: \"%s\"", value, currentValue);
      }
    };
  }

  /**
   * An expectation for checking WebElement with given locator has attribute which contains specific
   * value
   *
   * @param locator   used to define WebElement to check it's parameters
   * @param attribute used to define css or html attribute
   * @param value     used as expected attribute value
   * @return Boolean true when element has css or html attribute which contains the value
   */
  public static ExpectedCondition<Boolean> attributeContains(final By locator,
                                                             final String attribute,
                                                             final String value) {
    return new ExpectedCondition<Boolean>() {
      private String currentValue = null;

      @Override
      public Boolean apply(WebDriver driver) {
        Boolean contains = false;
        try {
          currentValue = driver.findElement(locator).getAttribute(attribute);
          if (currentValue == null) {
            currentValue = driver.findElement(locator).getCssValue(attribute);
          }
          contains = currentValue.contains(value);
        } catch (Exception e) {/**/}
        return contains;
      }

      @Override
      public String toString() {
        return String
<<<<<<< HEAD
          .format("value to contain \"%s\". Current value: \"%s\"", value, currentValue);
=======
            .format("value to contain \"%s\". Current value: \"%s\"", value, currentValue);
>>>>>>> 26fae429
      }
    };
  }

  /**
   * An expectation for checking WebElement any non empty value for given attribute
   *
   * @param element   used to check it's parameters
   * @param attribute used to define css or html attribute
   * @return Boolean true when element has css or html attribute with non empty value
   */
  public static ExpectedCondition<Boolean> attributeNotEmpty(final WebElement element,
                                                             final String attribute) {
    return new ExpectedCondition<Boolean>() {
      private String currentValue = null;

      @Override
      public Boolean apply(WebDriver driver) {
        Boolean hasText = false;
        try {
          currentValue = element.getAttribute(attribute);
          if (currentValue == null) {
            currentValue = element.getCssValue(attribute);
          }
          hasText = !currentValue.isEmpty();
        } catch (Exception e) {/**/}
        return hasText;
      }
    };
  }

  /**
   * An expectation for checking child WebElement as a part of parent element to be visible
   *
   * @param locator     used to check parent element. For example table with locator
   *                    By.xpath("//table")
   * @param sub_locator used to find child element. For example td By.xpath("./tr/td")
   * @return visible subelement
   */
  public static ExpectedCondition<WebElement> visibilityOfSubElementLocatedBy(final By locator,
                                                                              final By sub_locator) {
    return new ExpectedCondition<WebElement>() {

      @Override
      public WebElement apply(WebDriver webDriver) {
        Boolean displayed = false;
        Boolean exists = false;
        try {
          exists = webDriver.findElement(locator).findElements(sub_locator).size() > 0;
          displayed =
<<<<<<< HEAD
            webDriver.findElement(locator).findElement(sub_locator).isDisplayed();
=======
              webDriver.findElement(locator).findElement(sub_locator).isDisplayed();
>>>>>>> 26fae429
        } catch (Exception e) {/**/}
        return (exists && displayed) ?
               webDriver.findElement(locator).findElement(sub_locator) :
               null;
      }

      @Override
      public String toString() {
        return "visibility of element located by " + locator + sub_locator;
      }
    };
  }


  /**
   * An expectation for checking child WebElement as a part of parent element to be visible
   *
   * @param element     used as parent element. For example table with locator By.xpath("//table")
   * @param sub_locator used to find child element. For example td By.xpath("./tr/td")
   * @return visible subelement
   */
  public static ExpectedCondition<WebElement> visibilityOfSubElementLocatedBy(
<<<<<<< HEAD
    final WebElement element, final By sub_locator) {
=======
      final WebElement element, final By sub_locator) {
>>>>>>> 26fae429
    return new ExpectedCondition<WebElement>() {

      @Override
      public WebElement apply(WebDriver webDriver) {
        Boolean displayed = false;
        Boolean exists = false;
        try {
          exists =
<<<<<<< HEAD
            element.findElements(sub_locator).size()
            > 0; //duplicating search is to avoid dom rebuilding problems
=======
              element.findElements(sub_locator).size()
              > 0; //duplicating search is to avoid dom rebuilding problems
>>>>>>> 26fae429
          displayed = element.findElement(sub_locator).isDisplayed();
        } catch (Exception e) {/**/}
        return (exists && displayed) ? element.findElement(sub_locator) : null;
      }

      @Override
      public String toString() {
        return "visibility of element located by " + element + sub_locator;
      }
    };
  }


  /**
   * An expectation for checking child WebElement as a part of parent element to present
   *
   * @param locator     used to check parent element. For example table with locator
   *                    By.xpath("//table")
   * @param sub_locator used to find child element. For example td By.xpath("./tr/td")
   * @return subelement
   */
  public static ExpectedCondition<WebElement> presenceOfSubElementLocatedBy(final By locator,
                                                                            final By sub_locator) {
    return new ExpectedCondition<WebElement>() {

      @Override
      public WebElement apply(WebDriver webDriver) {
        WebElement element = null;
        try {
          element = webDriver.findElement(locator).findElement(sub_locator);
        } catch (Exception e) {/**/}
        return element;
      }

      @Override
      public String toString() {
        return "visibility of element located by " + locator + sub_locator;
      }
    };
  }

  /**
   * An expectation for checking child WebElement as a part of parent element to be present
   *
   * @param element     used as parent element
   * @param sub_locator used to find child element. For example td By.xpath("./tr/td")
   * @return subelement
   */
  public static ExpectedCondition<WebElement> presenceOfSubElementLocatedBy(
<<<<<<< HEAD
    final WebElement element, final By sub_locator) {
=======
      final WebElement element, final By sub_locator) {
>>>>>>> 26fae429
    return new ExpectedCondition<WebElement>() {

      @Override
      public WebElement apply(WebDriver webDriver) {
        WebElement s_element = null;
        try {
          s_element = element.findElement(sub_locator);
        } catch (Exception e) {/**/}
        return s_element;
      }

      @Override
      public String toString() {
        return "visibility of element located by " + sub_locator;
      }
    };
  }

  /**
   * An expectation for checking child WebElement as a part of parent element to present
   *
   * @param locator     used to check parent element. For example table with locator
   *                    By.xpath("//table")
   * @param sub_locator used to find child element. For example td By.xpath("./tr/td")
   * @return subelement
   */
  public static ExpectedCondition<List<WebElement>> presenceOfSubElementsLocatedBy(
<<<<<<< HEAD
    final By locator, final By sub_locator) {
=======
      final By locator, final By sub_locator) {
>>>>>>> 26fae429
    return new ExpectedCondition<List<WebElement>>() {

      @Override
      public List<WebElement> apply(WebDriver webDriver) {
        List<WebElement> elements = null;
        try {
          elements = webDriver.findElement(locator).findElements(sub_locator);
        } catch (Exception e) {/**/}
        return elements;
      }

      @Override
      public String toString() {
        return "visibility of element located by " + locator + sub_locator;
      }
    };
  }

  /**
   * An expectation for checking all elements from given list to be invisible
   *
   * @param elements used to check their invisibility
   * @return Boolean true when all elements are not visible anymore
   */
  public static ExpectedCondition<Boolean> invisibilityOfAllElements(
<<<<<<< HEAD
    final List<WebElement> elements) {
=======
      final List<WebElement> elements) {
>>>>>>> 26fae429
    return new ExpectedCondition<Boolean>() {

      @Override
      public Boolean apply(WebDriver webDriver) {
        for (WebElement element : elements) {
          try {
            if (element.isDisplayed()) {
              return false;
            }
          } catch (Exception e) {/**/}
        }
        return true;
      }

      @Override
      public String toString() {
        return "invisibility of all elements " + elements;
      }
    };
  }

  /**
   * An expectation with the logical or condition of the given list of conditions.
   *
   * Each condition is checked until at leas one of them returns true or not null
   *
   * @param conditions ExpectedCondition is a list of alternative conditions
   * @return true once one of conditions is satisfied
   */
  public static ExpectedCondition<Boolean> or(final ExpectedCondition<?>... conditions) {
    return new ExpectedCondition<Boolean>() {
      @Override
      public Boolean apply(WebDriver driver) {
        for (ExpectedCondition<?> condition : conditions) {
          try {
            Object result = condition.apply(driver);
            if (result != null) {
              if (result instanceof Boolean) {
                if ((Boolean) result) {
                  return Boolean.TRUE;
                }
              } else {
                return Boolean.TRUE;
              }
            }
          } catch (Exception e) {/**/}
        }
        return Boolean.FALSE;
      }

      @Override
      public String toString() {
        String message = "at least one condition to be valid: ";
        for (ExpectedCondition<?> condition : conditions) {
          message += condition.toString();
        }
        return message;
      }
    };
  }


  /**
   * An expectation with the logical and condition of the given list of conditions.
   *
   * Each condition is checked until all of them return true or not null
   *
   * @param conditions ExpectedCondition is a list of alternative conditions
   * @return true once all conditions are satisfied
   */
  public static ExpectedCondition<Boolean> and(final ExpectedCondition<?>... conditions) {
    return new ExpectedCondition<Boolean>() {
      @Override
      public Boolean apply(WebDriver driver) {
        for (ExpectedCondition<?> condition : conditions) {
          try {
            Object result = condition.apply(driver);
            if (result == null) {
              return Boolean.FALSE;
            } else if (result instanceof Boolean) {
              if (!(Boolean) result) {
                return Boolean.FALSE;
              }
            }
          } catch (Exception e) {
            return Boolean.FALSE;
          }
        }
        return Boolean.TRUE;
      }

      @Override
      public String toString() {
        String message = "all conditions to be valid: ";
        for (ExpectedCondition<?> condition : conditions) {
          message += condition.toString();
        }
        return message;
      }
    };
  }


  /**
   * An expectation to check if js executable
   *
   * Usefull when  you know, that there shoud be js val or something at the stage
   *
   * @param javaScript used as executable script
   * @return true once javaScript executed without errors
   */
  public static ExpectedCondition<Boolean> jsReturnsNoErrors(
<<<<<<< HEAD
    final String javaScript) {
=======
      final String javaScript) {
>>>>>>> 26fae429
    return new ExpectedCondition<Boolean>() {
      @Override
      public Boolean apply(WebDriver driver) {
        try {
          ((JavascriptExecutor) driver).executeScript(javaScript);
          return Boolean.TRUE;
        } catch (Exception e) {
          return Boolean.FALSE;
        }
      }

      @Override
      public String toString() {
        return String.format("js %s to be executable", javaScript);
      }
    };
  }

  /**
   * An expectation for String value from javascript
   *
   * @param javaScript as executable js line
   * @return true once js return string
   */
  public static ExpectedCondition<String> jsReturnsValue(
<<<<<<< HEAD
    final String javaScript) {
=======
      final String javaScript) {
>>>>>>> 26fae429
    return new ExpectedCondition<String>() {
      @Override
      public String apply(WebDriver driver) {
        String value = null;
        try {
          value = (String) ((JavascriptExecutor) driver).executeScript(javaScript);
        } catch (Exception e) {/**/}
        return value == null || value.isEmpty() ? null : value;
      }

      @Override
      public String toString() {
        return String.format("js %s to be executable", javaScript);
      }
    };
  }

  /**
   * Looks up an element. Logs and re-throws WebDriverException if thrown. <p/> Method exists to
   * gather data for http://code.google.com/p/selenium/issues/detail?id=1800
   *
   * @param driver WebDriver
   * @param by     locator
   * @return WebElement found
   */
  private static WebElement findElement(By by, WebDriver driver) {
    try {
      return driver.findElement(by);
    } catch (NoSuchElementException e) {
      throw e;
    } catch (WebDriverException e) {
      log.log(Level.WARNING,
              String.format("WebDriverException thrown by findElement(%s)", by), e);
      throw e;
    }
  }

  /**
   * @param driver WebDriver
   * @param by     locator
   * @return List of WebElements found
   * @see #findElement(By, WebDriver)
   */
  private static List<WebElement> findElements(By by, WebDriver driver) {
    try {
      return driver.findElements(by);
    } catch (WebDriverException e) {
      log.log(Level.WARNING,
              String.format("WebDriverException thrown by findElement(%s)", by), e);
      throw e;
    }
  }
}<|MERGE_RESOLUTION|>--- conflicted
+++ resolved
@@ -161,11 +161,7 @@
       @Override
       public String toString() {
         return String
-<<<<<<< HEAD
           .format("url to match the regex \"%s\". Current url: \"%s\"", regex, currentUrl);
-=======
-            .format("url to match the regex \"%s\". Current url: \"%s\"", regex, currentUrl);
->>>>>>> 26fae429
       }
     };
   }
@@ -477,11 +473,7 @@
    * @return WebDriver instance after frame has been switched
    */
   public static ExpectedCondition<WebDriver> frameToBeAvailableAndSwitchToIt(
-<<<<<<< HEAD
     final int frameLocator) {
-=======
-      final int frameLocator) {
->>>>>>> 26fae429
     return new ExpectedCondition<WebDriver>() {
       @Override
       public WebDriver apply(WebDriver driver) {
@@ -507,11 +499,7 @@
    * @return WebDriver instance after frame has been switched
    */
   public static ExpectedCondition<WebDriver> frameToBeAvailableAndSwitchToIt(
-<<<<<<< HEAD
     final WebElement frameLocator) {
-=======
-      final WebElement frameLocator) {
->>>>>>> 26fae429
     return new ExpectedCondition<WebDriver>() {
       @Override
       public WebDriver apply(WebDriver driver) {
@@ -1008,11 +996,7 @@
       @Override
       public String toString() {
         return String
-<<<<<<< HEAD
           .format("number to be \"%s\". Current number: \"%s\"", number, currentNumber);
-=======
-            .format("number to be \"%s\". Current number: \"%s\"", number, currentNumber);
->>>>>>> 26fae429
       }
     };
   }
@@ -1113,11 +1097,7 @@
       @Override
       public String toString() {
         return String
-<<<<<<< HEAD
           .format("value to contain \"%s\". Current value: \"%s\"", value, currentValue);
-=======
-            .format("value to contain \"%s\". Current value: \"%s\"", value, currentValue);
->>>>>>> 26fae429
       }
     };
   }
@@ -1168,11 +1148,7 @@
         try {
           exists = webDriver.findElement(locator).findElements(sub_locator).size() > 0;
           displayed =
-<<<<<<< HEAD
             webDriver.findElement(locator).findElement(sub_locator).isDisplayed();
-=======
-              webDriver.findElement(locator).findElement(sub_locator).isDisplayed();
->>>>>>> 26fae429
         } catch (Exception e) {/**/}
         return (exists && displayed) ?
                webDriver.findElement(locator).findElement(sub_locator) :
@@ -1195,11 +1171,7 @@
    * @return visible subelement
    */
   public static ExpectedCondition<WebElement> visibilityOfSubElementLocatedBy(
-<<<<<<< HEAD
     final WebElement element, final By sub_locator) {
-=======
-      final WebElement element, final By sub_locator) {
->>>>>>> 26fae429
     return new ExpectedCondition<WebElement>() {
 
       @Override
@@ -1208,13 +1180,8 @@
         Boolean exists = false;
         try {
           exists =
-<<<<<<< HEAD
             element.findElements(sub_locator).size()
             > 0; //duplicating search is to avoid dom rebuilding problems
-=======
-              element.findElements(sub_locator).size()
-              > 0; //duplicating search is to avoid dom rebuilding problems
->>>>>>> 26fae429
           displayed = element.findElement(sub_locator).isDisplayed();
         } catch (Exception e) {/**/}
         return (exists && displayed) ? element.findElement(sub_locator) : null;
@@ -1264,11 +1231,7 @@
    * @return subelement
    */
   public static ExpectedCondition<WebElement> presenceOfSubElementLocatedBy(
-<<<<<<< HEAD
     final WebElement element, final By sub_locator) {
-=======
-      final WebElement element, final By sub_locator) {
->>>>>>> 26fae429
     return new ExpectedCondition<WebElement>() {
 
       @Override
@@ -1296,11 +1259,7 @@
    * @return subelement
    */
   public static ExpectedCondition<List<WebElement>> presenceOfSubElementsLocatedBy(
-<<<<<<< HEAD
     final By locator, final By sub_locator) {
-=======
-      final By locator, final By sub_locator) {
->>>>>>> 26fae429
     return new ExpectedCondition<List<WebElement>>() {
 
       @Override
@@ -1326,11 +1285,7 @@
    * @return Boolean true when all elements are not visible anymore
    */
   public static ExpectedCondition<Boolean> invisibilityOfAllElements(
-<<<<<<< HEAD
     final List<WebElement> elements) {
-=======
-      final List<WebElement> elements) {
->>>>>>> 26fae429
     return new ExpectedCondition<Boolean>() {
 
       @Override
@@ -1443,11 +1398,7 @@
    * @return true once javaScript executed without errors
    */
   public static ExpectedCondition<Boolean> jsReturnsNoErrors(
-<<<<<<< HEAD
     final String javaScript) {
-=======
-      final String javaScript) {
->>>>>>> 26fae429
     return new ExpectedCondition<Boolean>() {
       @Override
       public Boolean apply(WebDriver driver) {
@@ -1473,11 +1424,7 @@
    * @return true once js return string
    */
   public static ExpectedCondition<String> jsReturnsValue(
-<<<<<<< HEAD
     final String javaScript) {
-=======
-      final String javaScript) {
->>>>>>> 26fae429
     return new ExpectedCondition<String>() {
       @Override
       public String apply(WebDriver driver) {
@@ -1526,7 +1473,7 @@
       return driver.findElements(by);
     } catch (WebDriverException e) {
       log.log(Level.WARNING,
-              String.format("WebDriverException thrown by findElement(%s)", by), e);
+                  String.format("WebDriverException thrown by findElement(%s)", by), e);
       throw e;
     }
   }
