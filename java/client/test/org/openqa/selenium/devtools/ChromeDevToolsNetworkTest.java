// Licensed to the Software Freedom Conservancy (SFC) under one
// or more contributor license agreements.  See the NOTICE file
// distributed with this work for additional information
// regarding copyright ownership.  The SFC licenses this file
// to you under the Apache License, Version 2.0 (the
// "License"); you may not use this file except in compliance
// with the License.  You may obtain a copy of the License at
//
//   http://www.apache.org/licenses/LICENSE-2.0
//
// Unless required by applicable law or agreed to in writing,
// software distributed under the License is distributed on an
// "AS IS" BASIS, WITHOUT WARRANTIES OR CONDITIONS OF ANY
// KIND, either express or implied.  See the License for the
// specific language governing permissions and limitations
// under the License.

package org.openqa.selenium.devtools;

<<<<<<< HEAD
=======

>>>>>>> 1c0d8f6a
import static org.junit.Assert.assertEquals;
import static org.junit.Assert.assertTrue;
import static org.openqa.selenium.devtools.network.Network.clearBrowserCache;
import static org.openqa.selenium.devtools.network.Network.clearBrowserCookies;
import static org.openqa.selenium.devtools.network.Network.continueInterceptedRequest;
import static org.openqa.selenium.devtools.network.Network.dataReceived;
import static org.openqa.selenium.devtools.network.Network.deleteCookies;
import static org.openqa.selenium.devtools.network.Network.disable;
import static org.openqa.selenium.devtools.network.Network.emulateNetworkConditions;
import static org.openqa.selenium.devtools.network.Network.enable;
import static org.openqa.selenium.devtools.network.Network.eventSourceMessageReceived;
import static org.openqa.selenium.devtools.network.Network.getAllCookies;
import static org.openqa.selenium.devtools.network.Network.getCertificate;
import static org.openqa.selenium.devtools.network.Network.getCookies;
import static org.openqa.selenium.devtools.network.Network.getRequestPostData;
import static org.openqa.selenium.devtools.network.Network.getResponseBody;
import static org.openqa.selenium.devtools.network.Network.loadingFailed;
import static org.openqa.selenium.devtools.network.Network.loadingFinished;
import static org.openqa.selenium.devtools.network.Network.requestIntercepted;
import static org.openqa.selenium.devtools.network.Network.requestServedFromCache;
import static org.openqa.selenium.devtools.network.Network.requestWillBeSent;
import static org.openqa.selenium.devtools.network.Network.resourceChangedPriority;
import static org.openqa.selenium.devtools.network.Network.responseReceived;
import static org.openqa.selenium.devtools.network.Network.searchInResponseBody;
import static org.openqa.selenium.devtools.network.Network.setBlockedURLs;
import static org.openqa.selenium.devtools.network.Network.setBypassServiceWorker;
import static org.openqa.selenium.devtools.network.Network.setCacheDisabled;
import static org.openqa.selenium.devtools.network.Network.setCookie;
import static org.openqa.selenium.devtools.network.Network.setDataSizeLimitsForTest;
import static org.openqa.selenium.devtools.network.Network.setExtraHTTPHeaders;
import static org.openqa.selenium.devtools.network.Network.setRequestInterception;
import static org.openqa.selenium.devtools.network.Network.setUserAgentOverride;
import static org.openqa.selenium.devtools.network.Network.signedExchangeReceived;
import static org.openqa.selenium.devtools.network.Network.webSocketClosed;
import static org.openqa.selenium.devtools.network.Network.webSocketCreated;
import static org.openqa.selenium.devtools.network.Network.webSocketFrameError;
import static org.openqa.selenium.devtools.network.Network.webSocketFrameReceived;
import static org.openqa.selenium.devtools.network.Network.webSocketFrameSent;

import com.google.common.collect.ImmutableList;
import com.google.common.collect.ImmutableMap;

import org.junit.Assert;
import org.junit.Test;
import org.openqa.selenium.By;
import org.openqa.selenium.Cookie;
import org.openqa.selenium.devtools.network.model.BlockedReason;
import org.openqa.selenium.devtools.network.model.ConnectionType;
import org.openqa.selenium.devtools.network.model.InterceptionStage;
import org.openqa.selenium.devtools.network.model.RequestId;
import org.openqa.selenium.devtools.network.model.RequestPattern;
import org.openqa.selenium.devtools.network.model.ResourceType;
import org.openqa.selenium.devtools.network.model.ResponseBody;
import org.openqa.selenium.remote.http.HttpMethod;

import java.util.List;
import java.util.Optional;

public class ChromeDevToolsNetworkTest extends DevToolsTestBase {

  @Test
  public void getSetDeleteAndClearAllCookies() {

    devTools.send(enable(Optional.empty(), Optional.empty(), Optional.empty()));

    List<Cookie> allCookies = devTools.send(getAllCookies()).asSeleniumCookies();

    assertEquals(0, allCookies.size());

    Cookie cookieToSet =
        new Cookie.Builder("name", "value")
            .path("/devtools/test")
            .domain("localhost")
            .isHttpOnly(true)
            .build();
    boolean setCookie;
    setCookie = devTools.send(setCookie(cookieToSet, Optional.empty()));
    assertTrue(setCookie);

    assertEquals(1, devTools.send(getAllCookies()).asSeleniumCookies().size());
    assertEquals(0, devTools.send(getCookies(Optional.empty())).asSeleniumCookies().size());

    devTools.send(deleteCookies("name", Optional.empty(), Optional.of("localhost"),
                                Optional.of("/devtools/test")));

    devTools.send(clearBrowserCookies());

    assertEquals(0, devTools.send(getAllCookies()).asSeleniumCookies().size());

    setCookie = devTools.send(setCookie(cookieToSet, Optional.empty()));
    assertTrue(setCookie);

    assertEquals(1, devTools.send(getAllCookies()).asSeleniumCookies().size());
  }

  @Test
  public void sendRequestWithUrlFiltersAndExtraHeadersAndVerifyRequests() {

    devTools.send(enable(Optional.empty(), Optional.empty(), Optional.empty()));

    devTools.send(setBlockedURLs(ImmutableList.of("*://*/*.css")));

    devTools.send(setExtraHTTPHeaders(ImmutableMap.of("headerName", "headerValue")));

    devTools.addListener(
        loadingFailed(),
        loadingFailed -> {
          if (loadingFailed.getResourceType().equals(ResourceType.Stylesheet)) {
            assertEquals(loadingFailed.getBlockedReason(), BlockedReason.inspector);
          }
        });

    devTools.addListener(
        requestWillBeSent(),
        requestWillBeSent ->
            assertEquals(
                requestWillBeSent.getRequest().getHeaders().get("headerName"), "headerValue"));

    devTools.addListener(dataReceived(),
                         dataReceived -> Assert.assertNotNull(dataReceived.getRequestId()));

    driver.get(appServer.whereIs("js/skins/lightgray/content.min.css"));
  }

  @Test
  public void emulateNetworkConditionOffline() {

    devTools.send(enable(Optional.of(100000000), Optional.empty(), Optional.empty()));

    devTools.send(
        emulateNetworkConditions(true, 100, 1000, 2000, Optional.of(ConnectionType.cellular3g)));

    devTools.addListener(
        loadingFailed(),
        loadingFailed ->
            assertEquals(loadingFailed.getErrorText(), "net::ERR_INTERNET_DISCONNECTED"));

    driver.get(appServer.whereIs("simpleTest.html"));
  }

  @Test
  public void verifyRequestReceivedFromCacheAndResponseBody() {

    final RequestId[] requestIdFromCache = new RequestId[1];
    devTools.send(enable(Optional.empty(), Optional.of(100000000), Optional.empty()));

    devTools.addListener(requestServedFromCache(), requestId -> {
      Assert.assertNotNull(requestId);
      requestIdFromCache[0] = requestId;
    });

    devTools.addListener(loadingFinished(),
                         dataReceived -> Assert.assertNotNull(dataReceived.getRequestId()));

    driver.get(appServer.whereIsSecure("simpleTest.html"));
    driver.get(appServer.whereIsSecure("simpleTest.html"));

    ResponseBody responseBody = devTools.send(getResponseBody(requestIdFromCache[0]));
    Assert.assertNotNull(responseBody);

  }

  @Test
  public void verifySearchInResponseBody() {

    final RequestId[] requestIds = new RequestId[1];
    devTools.send(enable(Optional.empty(), Optional.of(100000000), Optional.empty()));

    devTools.addListener(responseReceived(), responseReceived -> {
      Assert.assertNotNull(responseReceived);
      Assert.assertNotNull(responseReceived.getResponse().getTiming());
      requestIds[0] = responseReceived.getRequestId();
    });

    driver.get(appServer.whereIs("simpleTest.html"));

    assertTrue(
        devTools
                .send(searchInResponseBody(requestIds[0], "/", Optional.empty(), Optional.empty()))
                .size()
            > 0);
  }

  @Test
  public void verifyCacheDisabledAndClearCache() {

    devTools.send(enable(Optional.empty(), Optional.empty(), Optional.of(100000000)));

    devTools.addListener(
        responseReceived(),
        responseReceived -> assertEquals(false, responseReceived.getResponse().getFromDiskCache()));

    driver.get(appServer.whereIs("simpleTest.html"));

    devTools.send(setCacheDisabled(true));

    driver.get(appServer.whereIs("simpleTest.html"));

    devTools.send(clearBrowserCache());

  }

  @Test
  public void verifyCertificatesAndOverrideUserAgent() {

    devTools.send(enable(Optional.empty(), Optional.empty(), Optional.empty()));

    devTools.send(setUserAgentOverride("userAgent", Optional.empty(), Optional.empty()));

    devTools.addListener(
        requestWillBeSent(),
        requestWillBeSent ->
            assertEquals(
                "userAgent", requestWillBeSent.getRequest().getHeaders().get("User-Agent")));
    driver.get(appServer.whereIsSecure("simpleTest.html"));

    assertTrue(
        devTools.send(getCertificate(appServer.whereIsSecure("simpleTest.html"))).size() > 0);
  }

  @Test
  public void verifyResponseReceivedEventAndNetworkDisable() {

    devTools.send(enable(Optional.empty(), Optional.empty(), Optional.empty()));
    devTools.addListener(responseReceived(), Assert::assertNotNull);
    driver.get(appServer.whereIs("simpleTest.html"));
    devTools.send(disable());
  }

  @Test
  public void verifyWebSocketOperations() {

    devTools.send(enable(Optional.empty(), Optional.empty(), Optional.empty()));

    devTools.addListener(webSocketCreated(), Assert::assertNotNull);
    devTools.addListener(webSocketFrameReceived(), Assert::assertNotNull);
    devTools.addListener(webSocketClosed(), Assert::assertNotNull);
    devTools.addListener(webSocketFrameError(), Assert::assertNotNull);
    devTools.addListener(webSocketFrameSent(), Assert::assertNotNull);

    driver.get(appServer.whereIs("simpleTest.html"));
  }

  @Test
  public void verifyRequestPostData() {

    devTools.send(enable(Optional.empty(), Optional.empty(), Optional.empty()));

    final RequestId[] requestIds = new RequestId[1];

    devTools.addListener(requestWillBeSent(), requestWillBeSent -> {
      Assert.assertNotNull(requestWillBeSent);
      if (requestWillBeSent.getRequest().getMethod().equalsIgnoreCase(HttpMethod.POST.name())) {
        requestIds[0] = requestWillBeSent.getRequestId();
      }
    });

    driver.get(appServer.whereIs("postForm.html"));

    driver.findElement(By.xpath("/html/body/form/input")).click();

    Assert.assertNotNull(devTools.send(getRequestPostData(requestIds[0])));

  }

  @Test
  public void byPassServiceWorker() {

    devTools.send(enable(Optional.empty(), Optional.empty(), Optional.empty()));

    devTools.send(setBypassServiceWorker(true));

  }

  @Test
  public void dataSizeLimitsForTest() {

    devTools.send(enable(Optional.empty(), Optional.empty(), Optional.empty()));

    devTools.send(setDataSizeLimitsForTest(10000, 100000));
  }

  @Test
  public void verifyEventSourceMessage() {

    devTools.send(enable(Optional.empty(), Optional.empty(), Optional.empty()));

    devTools.addListener(eventSourceMessageReceived(), Assert::assertNotNull);

    driver.get(appServer.whereIs("simpleTest.html"));
  }

  @Test
  public void verifySignedExchangeReceived() {

    devTools.send(enable(Optional.empty(), Optional.empty(), Optional.empty()));

    devTools.addListener(signedExchangeReceived(), Assert::assertNotNull);

    driver.get(appServer.whereIsSecure("simpleTest.html"));
  }

  @Test
  public void verifyResourceChangedPriority() {

    devTools.send(enable(Optional.empty(), Optional.empty(), Optional.empty()));

    devTools.addListener(resourceChangedPriority(), Assert::assertNotNull);

    driver.get(appServer.whereIsSecure("simpleTest.html"));
  }

  @Test
  public void interceptRequestAndContinue() {

    devTools.send(enable(Optional.empty(), Optional.empty(), Optional.empty()));

    devTools.addListener(requestIntercepted(),
                         requestIntercepted -> devTools.send(
                             continueInterceptedRequest(requestIntercepted.getInterceptionId(),
                                                        Optional.empty(),
                                                        Optional.empty(),
                                                        Optional.empty(), Optional.empty(),
                                                        Optional.empty(),
                                                        Optional.empty(), Optional.empty())));

    RequestPattern
        requestPattern =
        new RequestPattern("*.css", ResourceType.Stylesheet, InterceptionStage.HeadersReceived);
    devTools.send(setRequestInterception(ImmutableList.of(requestPattern)));

    driver.get(appServer.whereIs("js/skins/lightgray/content.min.css"));
  }

}<|MERGE_RESOLUTION|>--- conflicted
+++ resolved
@@ -17,10 +17,7 @@
 
 package org.openqa.selenium.devtools;
 
-<<<<<<< HEAD
-=======
-
->>>>>>> 1c0d8f6a
+
 import static org.junit.Assert.assertEquals;
 import static org.junit.Assert.assertTrue;
 import static org.openqa.selenium.devtools.network.Network.clearBrowserCache;
@@ -114,6 +111,7 @@
     assertTrue(setCookie);
 
     assertEquals(1, devTools.send(getAllCookies()).asSeleniumCookies().size());
+
   }
 
   @Test
@@ -125,24 +123,20 @@
 
     devTools.send(setExtraHTTPHeaders(ImmutableMap.of("headerName", "headerValue")));
 
-    devTools.addListener(
-        loadingFailed(),
-        loadingFailed -> {
-          if (loadingFailed.getResourceType().equals(ResourceType.Stylesheet)) {
-            assertEquals(loadingFailed.getBlockedReason(), BlockedReason.inspector);
-          }
-        });
-
-    devTools.addListener(
-        requestWillBeSent(),
-        requestWillBeSent ->
-            assertEquals(
-                requestWillBeSent.getRequest().getHeaders().get("headerName"), "headerValue"));
+    devTools.addListener(loadingFailed(), loadingFailed -> {
+      if (loadingFailed.getResourceType().equals(ResourceType.Stylesheet)) {
+        assertEquals(loadingFailed.getBlockedReason(), BlockedReason.inspector);
+      }
+    });
+
+    devTools.addListener(requestWillBeSent(), requestWillBeSent -> assertEquals(requestWillBeSent.getRequest().getHeaders().get("headerName"),
+                      "headerValue"));
 
     devTools.addListener(dataReceived(),
                          dataReceived -> Assert.assertNotNull(dataReceived.getRequestId()));
 
     driver.get(appServer.whereIs("js/skins/lightgray/content.min.css"));
+
   }
 
   @Test
@@ -153,10 +147,7 @@
     devTools.send(
         emulateNetworkConditions(true, 100, 1000, 2000, Optional.of(ConnectionType.cellular3g)));
 
-    devTools.addListener(
-        loadingFailed(),
-        loadingFailed ->
-            assertEquals(loadingFailed.getErrorText(), "net::ERR_INTERNET_DISCONNECTED"));
+    devTools.addListener(loadingFailed(), loadingFailed -> assertEquals(loadingFailed.getErrorText(), "net::ERR_INTERNET_DISCONNECTED"));
 
     driver.get(appServer.whereIs("simpleTest.html"));
   }
@@ -197,11 +188,10 @@
 
     driver.get(appServer.whereIs("simpleTest.html"));
 
-    assertTrue(
-        devTools
-                .send(searchInResponseBody(requestIds[0], "/", Optional.empty(), Optional.empty()))
-                .size()
-            > 0);
+    assertTrue(devTools.send(
+      searchInResponseBody(requestIds[0], "/", Optional.empty(), Optional.empty())).size()
+      > 0);
+
   }
 
   @Test
@@ -209,9 +199,7 @@
 
     devTools.send(enable(Optional.empty(), Optional.empty(), Optional.of(100000000)));
 
-    devTools.addListener(
-        responseReceived(),
-        responseReceived -> assertEquals(false, responseReceived.getResponse().getFromDiskCache()));
+    devTools.addListener(responseReceived(), responseReceived -> assertEquals(false, responseReceived.getResponse().getFromDiskCache()));
 
     driver.get(appServer.whereIs("simpleTest.html"));
 
@@ -230,15 +218,17 @@
 
     devTools.send(setUserAgentOverride("userAgent", Optional.empty(), Optional.empty()));
 
-    devTools.addListener(
-        requestWillBeSent(),
-        requestWillBeSent ->
-            assertEquals(
-                "userAgent", requestWillBeSent.getRequest().getHeaders().get("User-Agent")));
-    driver.get(appServer.whereIsSecure("simpleTest.html"));
-
-    assertTrue(
-        devTools.send(getCertificate(appServer.whereIsSecure("simpleTest.html"))).size() > 0);
+    devTools.addListener(requestWillBeSent(),
+                         requestWillBeSent -> assertEquals("userAgent",
+                                                                  requestWillBeSent
+                                                                      .getRequest()
+                                                                      .getHeaders()
+                                                                      .get("User-Agent")));
+    driver.get(appServer.whereIsSecure("simpleTest.html"));
+
+    assertTrue(devTools
+      .send(getCertificate(appServer.whereIsSecure("simpleTest.html")))
+      .size() > 0);
   }
 
   @Test
@@ -262,6 +252,7 @@
     devTools.addListener(webSocketFrameSent(), Assert::assertNotNull);
 
     driver.get(appServer.whereIs("simpleTest.html"));
+
   }
 
   @Test
@@ -311,6 +302,7 @@
     devTools.addListener(eventSourceMessageReceived(), Assert::assertNotNull);
 
     driver.get(appServer.whereIs("simpleTest.html"));
+
   }
 
   @Test
@@ -321,6 +313,7 @@
     devTools.addListener(signedExchangeReceived(), Assert::assertNotNull);
 
     driver.get(appServer.whereIsSecure("simpleTest.html"));
+
   }
 
   @Test
@@ -331,6 +324,7 @@
     devTools.addListener(resourceChangedPriority(), Assert::assertNotNull);
 
     driver.get(appServer.whereIsSecure("simpleTest.html"));
+
   }
 
   @Test
@@ -353,6 +347,7 @@
     devTools.send(setRequestInterception(ImmutableList.of(requestPattern)));
 
     driver.get(appServer.whereIs("js/skins/lightgray/content.min.css"));
+
   }
 
 }