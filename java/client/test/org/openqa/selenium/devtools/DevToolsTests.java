// Licensed to the Software Freedom Conservancy (SFC) under one
// or more contributor license agreements.  See the NOTICE file
// distributed with this work for additional information
// regarding copyright ownership.  The SFC licenses this file
// to you under the Apache License, Version 2.0 (the
// "License"); you may not use this file except in compliance
// with the License.  You may obtain a copy of the License at
//
//   http://www.apache.org/licenses/LICENSE-2.0
//
// Unless required by applicable law or agreed to in writing,
// software distributed under the License is distributed on an
// "AS IS" BASIS, WITHOUT WARRANTIES OR CONDITIONS OF ANY
// KIND, either express or implied.  See the License for the
// specific language governing permissions and limitations
// under the License.
package org.openqa.selenium.devtools;

import org.junit.runner.RunWith;
import org.junit.runners.Suite;

@RunWith(Suite.class)
@Suite.SuiteClasses({
  ChromeDevToolsApplicationCacheTest.class,
  ChromeDevToolsConsoleTest.class,
  ChromeDevToolsFetchTests.class,
  ChromeDevToolsInspectorTest.class,
  ChromeDevToolsLogTest.class,
  ChromeDevToolsNetworkTest.class,
  ChromeDevToolsPerformanceTest.class,
  ChromeDevToolsProfilerTest.class,
  ChromeDevToolsSecurityTest.class,
<<<<<<< HEAD
  ChromeDevToolsInspectorTest.class,
  ChromeDevToolsConsoleTest.class,
  ChromeDevToolsAuditTest.class
=======
  ChromeDevToolsTargetTest.class,
>>>>>>> 1c0d8f6a
})
public class DevToolsTests {}<|MERGE_RESOLUTION|>--- conflicted
+++ resolved
@@ -14,6 +14,7 @@
 // KIND, either express or implied.  See the License for the
 // specific language governing permissions and limitations
 // under the License.
+
 package org.openqa.selenium.devtools;
 
 import org.junit.runner.RunWith;
@@ -30,12 +31,6 @@
   ChromeDevToolsPerformanceTest.class,
   ChromeDevToolsProfilerTest.class,
   ChromeDevToolsSecurityTest.class,
-<<<<<<< HEAD
-  ChromeDevToolsInspectorTest.class,
-  ChromeDevToolsConsoleTest.class,
-  ChromeDevToolsAuditTest.class
-=======
   ChromeDevToolsTargetTest.class,
->>>>>>> 1c0d8f6a
 })
 public class DevToolsTests {}