// Licensed to the Software Freedom Conservancy (SFC) under one
// or more contributor license agreements.  See the NOTICE file
// distributed with this work for additional information
// regarding copyright ownership.  The SFC licenses this file
// to you under the Apache License, Version 2.0 (the
// "License"); you may not use this file except in compliance
// with the License.  You may obtain a copy of the License at
//
//   http://www.apache.org/licenses/LICENSE-2.0
//
// Unless required by applicable law or agreed to in writing,
// software distributed under the License is distributed on an
// "AS IS" BASIS, WITHOUT WARRANTIES OR CONDITIONS OF ANY
// KIND, either express or implied.  See the License for the
// specific language governing permissions and limitations
// under the License.

package org.openqa.selenium.devtools;

import org.junit.runner.RunWith;
import org.junit.runners.Suite;

@RunWith(Suite.class)
@Suite.SuiteClasses({
<<<<<<< HEAD
    ChromeDevToolsProfilerTest.class,
=======
    ChromeDevToolsTargetTest.class,
>>>>>>> c0b01df7
    ChromeDevToolsNetworkTest.class,
    ChromeDevToolsPerformanceTest.class,
    ChromeDevToolsConsoleTest.class,
    ChromeDevToolsLogTest.class
})
public class DevToolsTests {

}<|MERGE_RESOLUTION|>--- conflicted
+++ resolved
@@ -22,11 +22,8 @@
 
 @RunWith(Suite.class)
 @Suite.SuiteClasses({
-<<<<<<< HEAD
     ChromeDevToolsProfilerTest.class,
-=======
     ChromeDevToolsTargetTest.class,
->>>>>>> c0b01df7
     ChromeDevToolsNetworkTest.class,
     ChromeDevToolsPerformanceTest.class,
     ChromeDevToolsConsoleTest.class,
