// Licensed to the Software Freedom Conservancy (SFC) under one
// or more contributor license agreements.  See the NOTICE file
// distributed with this work for additional information
// regarding copyright ownership.  The SFC licenses this file
// to you under the Apache License, Version 2.0 (the
// "License"); you may not use this file except in compliance
// with the License.  You may obtain a copy of the License at
//
//   http://www.apache.org/licenses/LICENSE-2.0
//
// Unless required by applicable law or agreed to in writing,
// software distributed under the License is distributed on an
// "AS IS" BASIS, WITHOUT WARRANTIES OR CONDITIONS OF ANY
// KIND, either express or implied.  See the License for the
// specific language governing permissions and limitations
// under the License.

package org.openqa.selenium.support.events;

import static org.hamcrest.CoreMatchers.*;
import static org.junit.Assert.assertEquals;
import static org.junit.Assert.assertSame;
import static org.junit.Assert.assertThat;
import static org.junit.Assert.assertTrue;
import static org.junit.Assert.fail;
import static org.mockito.Mockito.any;
import static org.mockito.Mockito.eq;
import static org.mockito.Mockito.mock;
import static org.mockito.Mockito.times;
import static org.mockito.Mockito.verify;
import static org.mockito.Mockito.verifyNoMoreInteractions;
import static org.mockito.Mockito.when;
import static org.mockito.Mockito.withSettings;

import com.google.common.collect.ImmutableMap;

import org.junit.Rule;
import org.junit.Test;
import org.junit.rules.ExpectedException;
import org.junit.runner.RunWith;
import org.junit.runners.JUnit4;
import org.mockito.InOrder;
import org.mockito.Mockito;
import org.openqa.selenium.Alert;
import org.openqa.selenium.By;
import org.openqa.selenium.Capabilities;
import org.openqa.selenium.HasCapabilities;
import org.openqa.selenium.ImmutableCapabilities;
import org.openqa.selenium.JavascriptExecutor;
import org.openqa.selenium.NoSuchElementException;
import org.openqa.selenium.OutputType;
import org.openqa.selenium.StubDriver;
import org.openqa.selenium.TakesScreenshot;
import org.openqa.selenium.WebDriver;
import org.openqa.selenium.WebDriver.Navigation;
import org.openqa.selenium.WebDriver.TargetLocator;
import org.openqa.selenium.WebElement;
import org.openqa.selenium.internal.WrapsDriver;
import org.openqa.selenium.internal.WrapsElement;

import java.util.Arrays;
import java.util.HashMap;
import java.util.List;
import java.util.Map;

/**
 * @author Michael Tamm
 */
@RunWith(JUnit4.class)
public class EventFiringWebDriverTest {

  @Rule
  public ExpectedException expectedException = ExpectedException.none();

  @Test
  public void alertEvents() {
    final WebDriver mockedDriver = mock(WebDriver.class);
    final Alert mockedAlert = mock(Alert.class);
    final WebDriver.TargetLocator mockedTargetLocator = mock(WebDriver.TargetLocator.class);

    when(mockedDriver.switchTo()).thenReturn(mockedTargetLocator);
    when(mockedTargetLocator.alert()).thenReturn(mockedAlert);

    WebDriverEventListener listener = mock(WebDriverEventListener.class);

    EventFiringWebDriver testedDriver = new EventFiringWebDriver(mockedDriver).register(listener);

    testedDriver.switchTo().alert().accept();
    testedDriver.switchTo().alert().dismiss();

    InOrder order = Mockito.inOrder(mockedDriver, mockedAlert, listener);
    order.verify(mockedDriver).switchTo();
    order.verify(listener).beforeAlertAccept(any(WebDriver.class));
    order.verify(mockedAlert).accept();
    order.verify(listener).afterAlertAccept(any(WebDriver.class));
    order.verify(mockedDriver).switchTo();
    order.verify(listener).beforeAlertDismiss(any(WebDriver.class));
    order.verify(mockedAlert).dismiss();
    order.verify(listener).afterAlertDismiss(any(WebDriver.class));
    verifyNoMoreInteractions(mockedDriver, mockedAlert, listener);
  }

  @Test
  public void navigationEvents() {
    final WebDriver mockedDriver = mock(WebDriver.class);
    final Navigation mockedNavigation = mock(Navigation.class);

    when(mockedDriver.navigate()).thenReturn(mockedNavigation);

    WebDriverEventListener listener = mock(WebDriverEventListener.class);

    EventFiringWebDriver testedDriver = new EventFiringWebDriver(mockedDriver).register(listener);

    testedDriver.get("http://www.get.com");
    testedDriver.navigate().to("http://www.navigate-to.com");
    testedDriver.navigate().back();
    testedDriver.navigate().forward();
    testedDriver.navigate().refresh();

    InOrder order = Mockito.inOrder(mockedDriver, mockedNavigation, listener);
    order.verify(listener).beforeNavigateTo(eq("http://www.get.com"), any(WebDriver.class));
    order.verify(mockedDriver).get("http://www.get.com");
    order.verify(listener).afterNavigateTo(eq("http://www.get.com"), any(WebDriver.class));
    order.verify(mockedDriver).navigate();
    order.verify(listener).beforeNavigateTo(eq("http://www.navigate-to.com"), any(WebDriver.class));
    order.verify(mockedNavigation).to("http://www.navigate-to.com");
    order.verify(listener).afterNavigateTo(eq("http://www.navigate-to.com"), any(WebDriver.class));
    order.verify(mockedDriver).navigate();
    order.verify(listener).beforeNavigateBack(any(WebDriver.class));
    order.verify(mockedNavigation).back();
    order.verify(listener).afterNavigateBack(any(WebDriver.class));
    order.verify(mockedDriver).navigate();
    order.verify(listener).beforeNavigateForward(any(WebDriver.class));
    order.verify(mockedNavigation).forward();
    order.verify(listener).afterNavigateForward(any(WebDriver.class));
    order.verify(mockedDriver).navigate();
    order.verify(listener).beforeNavigateRefresh(any(WebDriver.class));
    order.verify(mockedNavigation).refresh();
    order.verify(listener).afterNavigateRefresh(any(WebDriver.class));
    verifyNoMoreInteractions(mockedDriver, mockedNavigation, listener);
  }

  @Test
  public void clickEvent() {
    final WebDriver mockedDriver = mock(WebDriver.class);
    final WebElement mockedElement = mock(WebElement.class);

    when(mockedDriver.findElement(By.name("foo"))).thenReturn(mockedElement);

    WebDriverEventListener listener = mock(WebDriverEventListener.class);

    EventFiringWebDriver testedDriver = new EventFiringWebDriver(mockedDriver).register(listener);

    testedDriver.findElement(By.name("foo")).click();

    InOrder order = Mockito.inOrder(mockedDriver, mockedElement, listener);
    order.verify(listener).beforeFindBy(eq(By.name("foo")), eq(null), any(WebDriver.class));
    order.verify(mockedDriver).findElement(By.name("foo"));
    order.verify(listener).afterFindBy(eq(By.name("foo")), eq(null), any(WebDriver.class));
    order.verify(listener).beforeClickOn(any(WebElement.class), any(WebDriver.class));
    order.verify(mockedElement).click();
    order.verify(listener).afterClickOn(any(WebElement.class), any(WebDriver.class));
    verifyNoMoreInteractions(mockedDriver, mockedElement, listener);
  }

  @Test
  public void windowEvent() {
    String windowName = "Window name";
    WebDriver mockedDriver = mock(WebDriver.class);
    TargetLocator mockedTargetLocator = mock(TargetLocator.class);
    WebDriverEventListener listener = mock(WebDriverEventListener.class);

    when(mockedDriver.switchTo()).thenReturn(mockedTargetLocator);

    EventFiringWebDriver testedDriver = new EventFiringWebDriver(mockedDriver).register(listener);

    testedDriver.switchTo().window(windowName);

    InOrder order = Mockito.inOrder(mockedTargetLocator, listener);
    order.verify(listener).beforeSwitchToWindow(eq(windowName), any(WebDriver.class));
    order.verify(mockedTargetLocator).window(windowName);
    order.verify(listener).afterSwitchToWindow(eq(windowName), any(WebDriver.class));
    verifyNoMoreInteractions(mockedTargetLocator, listener);
  }

  @Test
  public void changeValueEvent() {
    final WebDriver mockedDriver = mock(WebDriver.class);
    final WebElement mockedElement = mock(WebElement.class);

    when(mockedDriver.findElement(By.name("foo"))).thenReturn(mockedElement);

    WebDriverEventListener listener = mock(WebDriverEventListener.class);

    EventFiringWebDriver testedDriver = new EventFiringWebDriver(mockedDriver).register(listener);

    String someText = "some text";

    testedDriver.findElement(By.name("foo")).clear();
    testedDriver.findElement(By.name("foo")).sendKeys(someText);

    InOrder order = Mockito.inOrder(mockedElement, listener);
    order.verify(listener).beforeChangeValueOf(any(WebElement.class), any(WebDriver.class), eq(null));
    order.verify(mockedElement).clear();
    order.verify(listener).afterChangeValueOf(any(WebElement.class), any(WebDriver.class), eq(null));
    order.verify(listener).beforeChangeValueOf(any(WebElement.class), any(WebDriver.class), eq(new CharSequence[]{someText}));
    order.verify(mockedElement).sendKeys(someText);
    order.verify(listener).afterChangeValueOf(any(WebElement.class), any(WebDriver.class), eq(new CharSequence[]{someText}));

    verify(mockedDriver, times(2)).findElement(By.name("foo"));
    verify(listener, times(2)).beforeFindBy(eq(By.name("foo")), eq(null), any(WebDriver.class));
    verify(listener, times(2)).afterFindBy(eq(By.name("foo")), eq(null), any(WebDriver.class));
    verifyNoMoreInteractions(mockedDriver, mockedElement, listener);
  }

  @Test
  public void findByEvent() {
    final WebDriver mockedDriver = mock(WebDriver.class);
    final WebElement mockedElement = mock(WebElement.class);
    final WebElement mockedChildElement = mock(WebElement.class);

    when(mockedDriver.findElement(By.id("foo"))).thenReturn(mockedElement);
    when(mockedElement.findElement(any())).thenReturn(mockedChildElement);

    WebDriverEventListener listener = mock(WebDriverEventListener.class);

    EventFiringWebDriver testedDriver = new EventFiringWebDriver(mockedDriver).register(listener);

    WebElement element = testedDriver.findElement(By.id("foo"));
    element.findElement(By.linkText("bar"));
    element.findElements(By.name("xyz"));
    testedDriver.findElements(By.xpath("//link[@type = 'text/css']"));

    InOrder order = Mockito.inOrder(mockedElement, mockedDriver, listener);
    verify(listener).beforeFindBy(eq(By.id("foo")), eq(null), any(WebDriver.class));
    order.verify(mockedDriver).findElement(By.id("foo"));
    verify(listener).afterFindBy(eq(By.id("foo")), eq(null), any(WebDriver.class));
    verify(listener).beforeFindBy(eq(By.linkText("bar")), any(WebElement.class), any(WebDriver.class));
    order.verify(mockedElement).findElement(By.linkText("bar"));
    verify(listener).afterFindBy(eq(By.linkText("bar")), any(WebElement.class), any(WebDriver.class));
    verify(listener).beforeFindBy(eq(By.name("xyz")), any(WebElement.class), any(WebDriver.class));
    order.verify(mockedElement).findElements(By.name("xyz"));
    verify(listener).afterFindBy(eq(By.name("xyz")), any(WebElement.class), any(WebDriver.class));
    verify(listener).beforeFindBy(eq(By.xpath("//link[@type = 'text/css']")), eq(null), any(WebDriver.class));
    order.verify(mockedDriver).findElements(By.xpath("//link[@type = 'text/css']"));
    verify(listener).afterFindBy(eq(By.xpath("//link[@type = 'text/css']")), eq(null), any(WebDriver.class));
    verifyNoMoreInteractions(mockedElement, mockedDriver, listener);
  }

  @Test
  public void shouldCallListenersWhenAnExceptionIsThrown() {
    final WebDriver mockedDriver = mock(WebDriver.class);

    final NoSuchElementException exception = new NoSuchElementException("argh");

    when(mockedDriver.findElement(By.id("foo"))).thenThrow(exception);

    WebDriverEventListener listener = mock(WebDriverEventListener.class);

    EventFiringWebDriver testedDriver = new EventFiringWebDriver(mockedDriver).register(listener);

    try {
      testedDriver.findElement(By.id("foo"));
      fail("Expected exception to be propagated");
    } catch (NoSuchElementException e) {
      // Fine
    }

    InOrder order = Mockito.inOrder(mockedDriver, listener);
    order.verify(listener).beforeFindBy(eq(By.id("foo")), eq(null), any(WebDriver.class));
    order.verify(mockedDriver).findElement(By.id("foo"));
    order.verify(listener).onException(any(NoSuchElementException.class), any(WebDriver.class));
    verifyNoMoreInteractions(mockedDriver, listener);
  }

  @Test
  public void shouldUnpackElementArgsWhenCallingScripts() {
    final WebDriver mockedDriver = mock(WebDriver.class,
                                        withSettings().extraInterfaces(JavascriptExecutor.class));
    final WebElement stubbedElement = mock(WebElement.class);

    when(mockedDriver.findElement(By.id("foo"))).thenReturn(stubbedElement);

    EventFiringWebDriver testedDriver = new EventFiringWebDriver(mockedDriver);
    testedDriver.register(new AbstractWebDriverEventListener() {});

    WebElement element = testedDriver.findElement(By.id("foo"));
    testedDriver.executeScript("foo", element);
    verify((JavascriptExecutor) mockedDriver).executeScript("foo", element);
  }

  @Test
  public void shouldWrapElementFoundWhenCallingScripts() {
    final WebDriver mockedDriver = mock(WebDriver.class,
                                        withSettings().extraInterfaces(JavascriptExecutor.class));
    final WebElement stubbedElement = mock(WebElement.class);

    when(((JavascriptExecutor) mockedDriver).executeScript("foo"))
        .thenReturn(stubbedElement);

    EventFiringWebDriver testedDriver = new EventFiringWebDriver(mockedDriver);

    Object res = testedDriver.executeScript("foo");
    verify((JavascriptExecutor) mockedDriver).executeScript("foo");
    assertThat(res, instanceOf(WebElement.class));
    assertThat(res, instanceOf(WrapsElement.class));
    assertSame(stubbedElement, ((WrapsElement) res).getWrappedElement());
  }

  @Test
  public void testShouldUnpackListOfElementArgsWhenCallingScripts() {
    final WebDriver mockedDriver = mock(WebDriver.class,
                                        withSettings().extraInterfaces(JavascriptExecutor.class));
    final WebElement mockElement = mock(WebElement.class);

    when(mockedDriver.findElement(By.id("foo"))).thenReturn(mockElement);

    EventFiringWebDriver testedDriver = new EventFiringWebDriver(mockedDriver);
    testedDriver.register(new AbstractWebDriverEventListener() {});

    final WebElement foundElement = testedDriver.findElement(By.id("foo"));
    assertTrue(foundElement instanceof WrapsElement);
    assertSame(mockElement, ((WrapsElement) foundElement).getWrappedElement());

    List<Object> args = Arrays.asList("before", foundElement, "after");

    testedDriver.executeScript("foo", args);

    verify((JavascriptExecutor) mockedDriver).executeScript("foo", args);
  }

  @Test
  public void shouldWrapMultipleElementsFoundWhenCallingScripts() {
    final WebDriver mockedDriver = mock(WebDriver.class,
                                        withSettings().extraInterfaces(JavascriptExecutor.class));
    final WebElement stubbedElement1 = mock(WebElement.class);
    final WebElement stubbedElement2 = mock(WebElement.class);

    when(((JavascriptExecutor) mockedDriver).executeScript("foo"))
        .thenReturn(Arrays.asList(stubbedElement1, stubbedElement2));

    EventFiringWebDriver testedDriver = new EventFiringWebDriver(mockedDriver);

    Object res = testedDriver.executeScript("foo");
    verify((JavascriptExecutor) mockedDriver).executeScript("foo");
    assertThat(res, instanceOf(List.class));
    List<Object> resList = (List<Object>) res;
    resList.stream().forEach(el -> assertTrue(el instanceof WrapsElement));
    assertSame(stubbedElement1, ((WrapsElement) resList.get(0)).getWrappedElement());
    assertSame(stubbedElement2, ((WrapsElement) resList.get(1)).getWrappedElement());
  }

  @Test
  public void shouldWrapMapsWithNullValues() {
    Map<String, Object> map = new HashMap<>();
    map.put("a", null);
    final WebDriver mockedDriver = mock(WebDriver.class,
                                        withSettings().extraInterfaces(JavascriptExecutor.class));
    when(((JavascriptExecutor) mockedDriver).executeScript("foo")).thenReturn(map);

    EventFiringWebDriver testedDriver = new EventFiringWebDriver(mockedDriver);

    Object res = testedDriver.executeScript("foo");
    verify((JavascriptExecutor) mockedDriver).executeScript("foo");
    assertThat(res, instanceOf(Map.class));
    assertThat(((Map<String, Object>) res).get("a"), is(nullValue()));
  }

  @Test
  public void testShouldUnpackMapOfElementArgsWhenCallingScripts() {
    final WebDriver mockedDriver = mock(WebDriver.class,
                                        withSettings().extraInterfaces(JavascriptExecutor.class));
    final WebElement mockElement = mock(WebElement.class);

    when(mockedDriver.findElement(By.id("foo"))).thenReturn(mockElement);

    EventFiringWebDriver testedDriver = new EventFiringWebDriver(mockedDriver);
    testedDriver.register(mock(WebDriverEventListener.class));

    final WebElement foundElement = testedDriver.findElement(By.id("foo"));
    assertTrue(foundElement instanceof WrapsElement);
    assertSame(mockElement, ((WrapsElement) foundElement).getWrappedElement());

    ImmutableMap<String, Object> args = ImmutableMap.of(
        "foo", "bar",
        "element", foundElement,
        "nested", Arrays.asList("before", foundElement, "after")
    );

    testedDriver.executeScript("foo", args);

    verify((JavascriptExecutor) mockedDriver).executeScript("foo", args);
  }

  @Test
  public void shouldBeAbleToWrapSubclassesOfSomethingImplementingTheWebDriverInterface() {
    try {
      new EventFiringWebDriver(new ChildDriver());
      // We should get this far
    } catch (ClassCastException e) {
      e.printStackTrace();
      fail("Should have been able to wrap the child of a webdriver implementing interface");
    }
  }

  @Test
  public void shouldBeAbleToAccessWrappedInstanceFromEventCalls() {
    final WebDriver stub = mock(WebDriver.class);
    EventFiringWebDriver driver = new EventFiringWebDriver(stub);
    WebDriver wrapped = driver.getWrappedDriver();
    assertEquals(stub, wrapped);

    class MyListener extends AbstractWebDriverEventListener {
      @Override
      public void beforeNavigateTo(String url, WebDriver driver) {
        WebDriver unwrapped = ((WrapsDriver) driver).getWrappedDriver();

        assertEquals(stub, unwrapped);
      }
    }

    driver.register(new MyListener());

    driver.get("http://example.org");
  }

  @Test
  public void shouldBeAbleToAccessWrappedElementInstanceFromEventCalls() {
    final WebElement stubElement = mock(WebElement.class);

    final WebDriver stubDriver = mock(WebDriver.class);
    when(stubDriver.findElement(By.name("stub"))).thenReturn(stubElement);

    EventFiringWebDriver driver = new EventFiringWebDriver(stubDriver);

    class MyListener extends AbstractWebDriverEventListener {
      @Override
      public void beforeClickOn(WebElement element, WebDriver driver) {
        assertEquals(stubElement, ((WrapsElement) element).getWrappedElement());
      }
    }

    driver.register(new MyListener());

    driver.findElement(By.name("stub")).click();
  }

  @Test
  public void shouldReturnLocatorFromToStringMethod() {
    final WebElement stubElement = mock(WebElement.class);
    when(stubElement.toString()).thenReturn("cheese");

    final WebDriver driver = mock(WebDriver.class);
    when(driver.findElement(By.id("ignored"))).thenReturn(stubElement);

    EventFiringWebDriver firingDriver = new EventFiringWebDriver(driver);
    WebElement firingElement = firingDriver.findElement(By.id("ignored"));

    assertEquals(stubElement.toString(), firingElement.toString());
  }

  private static class ChildDriver extends StubDriver {}

  @Test
  public void getScreenshotAs() {
    final String DATA = "data";
    WebDriver mockedDriver = mock(WebDriver.class, withSettings().extraInterfaces(TakesScreenshot.class));
    WebDriverEventListener listener = mock(WebDriverEventListener.class);
    EventFiringWebDriver testedDriver = new EventFiringWebDriver(mockedDriver).register(listener);

    Mockito.doReturn(DATA).when((TakesScreenshot)mockedDriver).getScreenshotAs(OutputType.BASE64);

    String screenshot = ((TakesScreenshot)testedDriver).getScreenshotAs(OutputType.BASE64);
    assertTrue(screenshot.equals(DATA));

    InOrder order = Mockito.inOrder(mockedDriver, listener);
    order.verify(listener).beforeGetScreenshotAs(OutputType.BASE64);
    order.verify((TakesScreenshot)mockedDriver).getScreenshotAs(OutputType.BASE64);
    order.verify(listener).afterGetScreenshotAs(OutputType.BASE64, screenshot);
    verifyNoMoreInteractions(mockedDriver, listener);
<<<<<<< HEAD

  }

  @Test
  public void getTextEvent() {
    final String SAMPLE = "Sample text";
    final WebDriver mockedDriver = mock(WebDriver.class);
    final WebElement mockedElement = mock(WebElement.class);

    when(mockedDriver.findElement(By.name("foo"))).thenReturn(mockedElement);
    when(mockedElement.getText()).thenReturn(SAMPLE);

    WebDriverEventListener listener = mock(WebDriverEventListener.class);

    EventFiringWebDriver testedDriver = new EventFiringWebDriver(mockedDriver).register(listener);

    String text = testedDriver.findElement(By.name("foo")).getText();
    assertTrue(text.equals(SAMPLE));

    InOrder order = Mockito.inOrder(mockedDriver, mockedElement, listener);
    order.verify(listener).beforeFindBy(eq(By.name("foo")), eq(null), any(WebDriver.class));
    order.verify(mockedDriver).findElement(By.name("foo"));
    order.verify(listener).afterFindBy(eq(By.name("foo")), eq(null), any(WebDriver.class));
    order.verify(listener).beforeGetText(any(WebElement.class), any(WebDriver.class));
    order.verify(mockedElement).getText();
    order.verify(listener).afterGetText(any(WebElement.class), any(WebDriver.class), eq(text));
    verifyNoMoreInteractions(mockedDriver, mockedElement, listener);
=======
  }

  @Test
  public void shouldReturnCapabilitiesWhenUnderlyingDriverImplementsInterfac() {
    WebDriver mockedDriver = mock(WebDriver.class, withSettings().extraInterfaces(HasCapabilities.class));
    EventFiringWebDriver testedDriver = new EventFiringWebDriver(mockedDriver);

    final Capabilities caps = new ImmutableCapabilities();
    when(((HasCapabilities) mockedDriver).getCapabilities()).thenReturn(caps);

    assertSame(caps, testedDriver.getCapabilities());
  }

  @Test
  public void shouldThrowExceptionWhenUnderlyingDriverDoesNotImplementInterfac() {
    WebDriver mockedDriver = mock(WebDriver.class);
    EventFiringWebDriver testedDriver = new EventFiringWebDriver(mockedDriver);

    expectedException.expect(UnsupportedOperationException.class);
    expectedException.expectMessage(equalTo("Underlying driver does not implement getting"
                                            + " capabilities yet."));

    testedDriver.getCapabilities();
>>>>>>> 1158f26d
  }

}<|MERGE_RESOLUTION|>--- conflicted
+++ resolved
@@ -478,12 +478,10 @@
     order.verify((TakesScreenshot)mockedDriver).getScreenshotAs(OutputType.BASE64);
     order.verify(listener).afterGetScreenshotAs(OutputType.BASE64, screenshot);
     verifyNoMoreInteractions(mockedDriver, listener);
-<<<<<<< HEAD
-
-  }
-
-  @Test
-  public void getTextEvent() {
+  }
+
+  @Test
+  public void shouldFireEventsAroundGetText() {
     final String SAMPLE = "Sample text";
     final WebDriver mockedDriver = mock(WebDriver.class);
     final WebElement mockedElement = mock(WebElement.class);
@@ -506,7 +504,6 @@
     order.verify(mockedElement).getText();
     order.verify(listener).afterGetText(any(WebElement.class), any(WebDriver.class), eq(text));
     verifyNoMoreInteractions(mockedDriver, mockedElement, listener);
-=======
   }
 
   @Test
@@ -530,7 +527,6 @@
                                             + " capabilities yet."));
 
     testedDriver.getCapabilities();
->>>>>>> 1158f26d
   }
 
 }