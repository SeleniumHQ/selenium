// Licensed to the Software Freedom Conservancy (SFC) under one
// or more contributor license agreements.  See the NOTICE file
// distributed with this work for additional information
// regarding copyright ownership.  The SFC licenses this file
// to you under the Apache License, Version 2.0 (the
// "License"); you may not use this file except in compliance
// with the License.  You may obtain a copy of the License at
//
//   http://www.apache.org/licenses/LICENSE-2.0
//
// Unless required by applicable law or agreed to in writing,
// software distributed under the License is distributed on an
// "AS IS" BASIS, WITHOUT WARRANTIES OR CONDITIONS OF ANY
// KIND, either express or implied.  See the License for the
// specific language governing permissions and limitations
// under the License.

package org.openqa.selenium.grid.config;

import java.lang.reflect.Method;
import java.lang.reflect.Modifier;
import java.util.List;
import java.util.Optional;
import java.util.Set;

public interface Config {

  Set<String> getSectionNames();

  Set<String> getOptions(String section);

  Optional<List<String>> getAll(String section, String option);

  default Optional<String> get(String section, String option) {
    return getAll(section, option).map(items -> items.isEmpty() ? null : items.get(0));
  }

  default Optional<Integer> getInt(String section, String option) {
    return get(section, option).map(Integer::parseInt);
  }

  default Optional<Boolean> getBool(String section, String option) {
    return get(section, option).map(Boolean::parseBoolean);
  }

<<<<<<< HEAD
  default <X> Optional<Class<X>> getClass(String section, String option, Class<X> typeOfClass, String defaultClazz) {
=======
  default <X> Object getClass(String section, String option, Class<X> typeOfClass, String defaultClazz) {
>>>>>>> bd085e82
    String clazz = get(section, option).orElse(defaultClazz);

    try {
      Class<?> ClassClazz = Class.forName(clazz);
      Method create = ClassClazz.getMethod("create", Config.class);

      if (!Modifier.isStatic(create.getModifiers())) {
        throw new IllegalArgumentException(String.format(
            "Class %s's `create(Config)` method must be static", clazz));
      }

      if (!typeOfClass.isAssignableFrom(create.getReturnType())) {
        throw new IllegalArgumentException(String.format(
            "Class %s's `create(Config)` method must be static", clazz));
      }

<<<<<<< HEAD
      return (Optional<Class<X>>) create.invoke(null, this);
=======
      return create.invoke(null, this);
>>>>>>> bd085e82
    } catch (NoSuchMethodException e) {
      throw new IllegalArgumentException(String.format(
          "Class %s must have a static `create(Config)` method", clazz));
    } catch (ReflectiveOperationException e) {
      throw new IllegalArgumentException("Unable to find class: " + clazz, e);
    }
  }
}<|MERGE_RESOLUTION|>--- conflicted
+++ resolved
@@ -43,11 +43,7 @@
     return get(section, option).map(Boolean::parseBoolean);
   }
 
-<<<<<<< HEAD
-  default <X> Optional<Class<X>> getClass(String section, String option, Class<X> typeOfClass, String defaultClazz) {
-=======
   default <X> Object getClass(String section, String option, Class<X> typeOfClass, String defaultClazz) {
->>>>>>> bd085e82
     String clazz = get(section, option).orElse(defaultClazz);
 
     try {
@@ -64,11 +60,7 @@
             "Class %s's `create(Config)` method must be static", clazz));
       }
 
-<<<<<<< HEAD
-      return (Optional<Class<X>>) create.invoke(null, this);
-=======
       return create.invoke(null, this);
->>>>>>> bd085e82
     } catch (NoSuchMethodException e) {
       throw new IllegalArgumentException(String.format(
           "Class %s must have a static `create(Config)` method", clazz));
