// Licensed to the Software Freedom Conservancy (SFC) under one
// or more contributor license agreements.  See the NOTICE file
// distributed with this work for additional information
// regarding copyright ownership.  The SFC licenses this file
// to you under the Apache License, Version 2.0 (the
// "License"); you may not use this file except in compliance
// with the License.  You may obtain a copy of the License at
//
//   http://www.apache.org/licenses/LICENSE-2.0
//
// Unless required by applicable law or agreed to in writing,
// software distributed under the License is distributed on an
// "AS IS" BASIS, WITHOUT WARRANTIES OR CONDITIONS OF ANY
// KIND, either express or implied.  See the License for the
// specific language governing permissions and limitations
// under the License.

package org.openqa.selenium.grid.node;

import org.openqa.selenium.Capabilities;
import org.openqa.selenium.NoSuchSessionException;
import org.openqa.selenium.grid.data.CreateSessionRequest;
import org.openqa.selenium.grid.data.CreateSessionResponse;
import org.openqa.selenium.grid.data.NodeId;
import org.openqa.selenium.grid.data.NodeStatus;
import org.openqa.selenium.grid.data.Session;
import org.openqa.selenium.internal.Require;
import org.openqa.selenium.io.TemporaryFilesystem;
import org.openqa.selenium.json.Json;
import org.openqa.selenium.remote.SessionId;
import org.openqa.selenium.remote.http.HttpRequest;
import org.openqa.selenium.remote.http.HttpResponse;
import org.openqa.selenium.remote.http.Routable;
import org.openqa.selenium.remote.http.Route;
import org.openqa.selenium.remote.tracing.SpanDecorator;
import org.openqa.selenium.remote.tracing.Tracer;
import org.openqa.selenium.status.HasReadyState;

import java.io.IOException;
import java.net.URI;
import java.util.Map;
import java.util.Optional;

import static org.openqa.selenium.remote.HttpSessionId.getSessionId;
import static org.openqa.selenium.remote.http.Contents.asJson;
import static org.openqa.selenium.remote.http.Route.combine;
import static org.openqa.selenium.remote.http.Route.delete;
import static org.openqa.selenium.remote.http.Route.get;
import static org.openqa.selenium.remote.http.Route.matching;
import static org.openqa.selenium.remote.http.Route.post;

/**
 * A place where individual webdriver sessions are running. Those sessions may be in-memory, or
 * only reachable via localhost and a network. Or they could be something else entirely.
 * <p>
 * This class responds to the following URLs:
 * <table summary="HTTP commands the Node understands">
 * <tr>
 * <th>Verb</th>
 * <th>URL Template</th>
 * <th>Meaning</th>
 * </tr>
 * <tr>
 * <td>POST</td>
 * <td>/se/grid/node/session</td>
 * <td>Attempts to start a new session for the given node. The posted data should be a
 * json-serialized {@link Capabilities} instance. Returns a serialized {@link Session}.
 * Subclasses of {@code Node} are expected to register the session with the
 * {@link org.openqa.selenium.grid.sessionmap.SessionMap}.</td>
 * </tr>
 * <tr>
 * <td>GET</td>
 * <td>/se/grid/node/session/{sessionId}</td>
 * <td>Finds the {@link Session} identified by {@code sessionId} and returns the JSON-serialized
 * form.</td>
 * </tr>
 * <tr>
 * <td>DELETE</td>
 * <td>/se/grid/node/session/{sessionId}</td>
 * <td>Stops the {@link Session} identified by {@code sessionId}. It is expected that this will
 * also cause the session to removed from the
 * {@link org.openqa.selenium.grid.sessionmap.SessionMap}.</td>
 * </tr>
 * <tr>
 * <td>GET</td>
 * <td>/se/grid/node/owner/{sessionId}</td>
 * <td>Allows the node to be queried about whether or not it owns the {@link Session} identified
 * by {@code sessionId}. This returns a boolean.</td>
 * </tr>
 * <tr>
 * <td>*</td>
 * <td>/session/{sessionId}/*</td>
 * <td>The request is forwarded to the {@link Session} identified by {@code sessionId}. When the
 * Quit command is called, the {@link Session} should remove itself from the
 * {@link org.openqa.selenium.grid.sessionmap.SessionMap}.</td>
 * </tr>
 * </table>
 */
public abstract class Node implements HasReadyState, Routable {

  protected final Tracer tracer;
  private final NodeId id;
  private final URI uri;
  private final Route routes;

<<<<<<< HEAD
  protected boolean draining;

  protected Node(Tracer tracer, UUID id, URI uri) {
=======
  protected Node(Tracer tracer, NodeId id, URI uri) {
>>>>>>> a16a9b9e
    this.tracer = Require.nonNull("Tracer", tracer);
    this.id = Require.nonNull("Node id", id);
    this.uri = Require.nonNull("URI", uri);

    Json json = new Json();
    routes = combine(
        // "getSessionId" is aggressive about finding session ids, so this needs to be the last
        // route that is checked.
        matching(req -> getSessionId(req.getUri()).map(SessionId::new).map(this::isSessionOwner).orElse(false))
            .to(() -> new ForwardWebDriverCommand(this))
            .with(spanDecorator("node.forward_command")),
        post("/session/{sessionId}/file")
            .to(params -> new UploadFile(this, sessionIdFrom(params)))
            .with(spanDecorator("node.upload_file")),
        post("/session/{sessionId}/se/file")
          .to(params -> new UploadFile(this, sessionIdFrom(params)))
          .with(spanDecorator("node.upload_file")),
        get("/se/grid/node/owner/{sessionId}")
            .to(params -> new IsSessionOwner(this, sessionIdFrom(params)))
            .with(spanDecorator("node.is_session_owner")),
        delete("/se/grid/node/session/{sessionId}")
            .to(params -> new StopNodeSession(this, sessionIdFrom(params)))
            .with(spanDecorator("node.stop_session")),
        get("/se/grid/node/session/{sessionId}")
            .to(params -> new GetNodeSession(this, sessionIdFrom(params)))
            .with(spanDecorator("node.get_session")),
        post("/se/grid/node/session")
            .to(() -> new NewNodeSession(this, json))
            .with(spanDecorator("node.new_session")),
        post("/se/grid/node/drain")
            .to(() -> new Drain(this, json))
            .with(spanDecorator("node.drain")),
        get("/se/grid/node/status")
            .to(() -> req -> new HttpResponse().setContent(asJson(getStatus())))
            .with(spanDecorator("node.node_status")),
        get("/status")
            .to(() -> new StatusHandler(this))
            .with(spanDecorator("node.status")));
  }

  private SessionId sessionIdFrom(Map<String, String> params) {
    return new SessionId(params.get("sessionId"));
  }

  private SpanDecorator spanDecorator(String name) {
    return new SpanDecorator(tracer, req -> name);
  }

  public NodeId getId() {
    return id;
  }

  public URI getUri() {
    return uri;
  }

  public abstract Optional<CreateSessionResponse> newSession(CreateSessionRequest sessionRequest);

  public abstract HttpResponse executeWebDriverCommand(HttpRequest req);

  public abstract Session getSession(SessionId id) throws NoSuchSessionException;

  public TemporaryFilesystem getTemporaryFilesystem(SessionId id) throws IOException {
    throw new UnsupportedOperationException();
  }

  public abstract HttpResponse uploadFile(HttpRequest req, SessionId id);

  public abstract void stop(SessionId id) throws NoSuchSessionException;

  public abstract boolean isSessionOwner(SessionId id);

  public abstract boolean isSupporting(Capabilities capabilities);

  public abstract NodeStatus getStatus();

  public abstract HealthCheck getHealthCheck();

  public boolean isDraining() { return draining; }

  public abstract void drain();

  @Override
  public boolean matches(HttpRequest req) {
    return routes.matches(req);
  }

  @Override
  public HttpResponse execute(HttpRequest req) {
    return routes.execute(req);
  }
}<|MERGE_RESOLUTION|>--- conflicted
+++ resolved
@@ -102,14 +102,9 @@
   private final NodeId id;
   private final URI uri;
   private final Route routes;
-
-<<<<<<< HEAD
   protected boolean draining;
 
-  protected Node(Tracer tracer, UUID id, URI uri) {
-=======
   protected Node(Tracer tracer, NodeId id, URI uri) {
->>>>>>> a16a9b9e
     this.tracer = Require.nonNull("Tracer", tracer);
     this.id = Require.nonNull("Node id", id);
     this.uri = Require.nonNull("URI", uri);
