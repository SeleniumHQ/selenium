--- conflicted
+++ resolved
@@ -106,16 +106,12 @@
     BaseServerOptions serverOptions = new BaseServerOptions(config);
 
     DistributorOptions distributorOptions = new DistributorOptions(config);
-<<<<<<< HEAD
-    Distributor distributor = distributorOptions.getDistributor();
-=======
     URL distributorUrl = fromUri(distributorOptions.getDistributorUri());
     Distributor distributor = new RemoteDistributor(
         tracer,
         clientFactory,
         distributorUrl
     );
->>>>>>> bd085e82
 
     GraphqlHandler graphqlHandler = new GraphqlHandler(distributor, serverOptions.getExternalUri().toString());
 
