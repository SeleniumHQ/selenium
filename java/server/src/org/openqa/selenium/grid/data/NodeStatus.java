// Licensed to the Software Freedom Conservancy (SFC) under one
// or more contributor license agreements.  See the NOTICE file
// distributed with this work for additional information
// regarding copyright ownership.  The SFC licenses this file
// to you under the Apache License, Version 2.0 (the
// "License"); you may not use this file except in compliance
// with the License.  You may obtain a copy of the License at
//
//   http://www.apache.org/licenses/LICENSE-2.0
//
// Unless required by applicable law or agreed to in writing,
// software distributed under the License is distributed on an
// "AS IS" BASIS, WITHOUT WARRANTIES OR CONDITIONS OF ANY
// KIND, either express or implied.  See the License for the
// specific language governing permissions and limitations
// under the License.

package org.openqa.selenium.grid.data;

import com.google.common.collect.ImmutableList;
import com.google.common.collect.ImmutableMap;
import com.google.common.collect.ImmutableSet;
import org.openqa.selenium.Capabilities;
import org.openqa.selenium.ImmutableCapabilities;
import org.openqa.selenium.internal.Require;
import org.openqa.selenium.json.JsonInput;
import org.openqa.selenium.json.TypeToken;
import org.openqa.selenium.remote.SessionId;

import java.net.URI;
import java.util.Collection;
import java.util.List;
import java.util.Map;
import java.util.Objects;
import java.util.Optional;
import java.util.Set;

public class NodeStatus {

  private final NodeId nodeId;
  private final URI externalUri;
  private final int maxSessionCount;
  private final Map<Capabilities, Integer> stereotypes;
  private final Set<Active> snapshot;
  private final String registrationSecret;

  private final boolean draining;

  public NodeStatus(
      NodeId nodeId,
      URI externalUri,
      int maxSessionCount,
      Map<Capabilities, Integer> stereotypes,
      Collection<Active> snapshot,
      boolean draining,
      String registrationSecret) {
    this.nodeId = Require.nonNull("Node id", nodeId);
    this.externalUri = Require.nonNull("URI", externalUri);
    this.maxSessionCount = Require.positive("Max session count", maxSessionCount);
    this.draining = draining;
    this.stereotypes = ImmutableMap.copyOf(Require.nonNull("Stereotypes", stereotypes));
    this.snapshot = ImmutableSet.copyOf(Require.nonNull("Snapshot", snapshot));
    this.registrationSecret = registrationSecret;
  }

  public boolean hasCapacity() {
    return !stereotypes.isEmpty();
  }

  public boolean hasCapacity(Capabilities caps) {
    return stereotypes.getOrDefault(caps, 0) > 0;
  }

  public NodeId getNodeId() {
    return nodeId;
  }

  public URI getUri() {
    return externalUri;
  }

  public int getMaxSessionCount() {
    return maxSessionCount;
  }

  public Map<Capabilities, Integer> getStereotypes() {
    return stereotypes;
  }

  public boolean isDraining() { return draining; }

  public Set<Active> getCurrentSessions() {
    return snapshot;
  }

  public String getRegistrationSecret() {
    return registrationSecret;
  }

  @Override
  public boolean equals(Object o) {
    if (!(o instanceof NodeStatus)) {
      return false;
    }

    NodeStatus that = (NodeStatus) o;
    return Objects.equals(this.nodeId, that.nodeId) &&
           Objects.equals(this.externalUri, that.externalUri) &&
           this.maxSessionCount == that.maxSessionCount &&
           Objects.equals(this.stereotypes, that.stereotypes) &&
           Objects.equals(this.snapshot, that.snapshot) &&
           Objects.equals(this.draining, that.draining) &&
           Objects.equals(this.registrationSecret, that.registrationSecret);
  }

  @Override
  public int hashCode() {
    return Objects.hash(nodeId, externalUri, maxSessionCount, stereotypes, snapshot);
  }

  private Map<String, Object> toJson() {
    return new ImmutableMap.Builder<String, Object>()
        .put("id", nodeId)
        .put("uri", externalUri)
        .put("maxSessions", maxSessionCount)
        .put("stereotypes", asCapacity(stereotypes))
        .put("sessions", snapshot)
        .put("isDraining", draining)
        .put("registrationSecret", Optional.ofNullable(registrationSecret))
        .build();
  }

  private List<Map<String, Object>> asCapacity(Map<Capabilities, Integer> toConvert) {
    ImmutableList.Builder<Map<String, Object>> toReturn = ImmutableList.builder();
    toConvert.forEach((caps, count) -> toReturn.add(ImmutableMap.of(
        "capabilities", caps,
        "count", count)));
    return toReturn.build();
  }

<<<<<<< HEAD
  public static NodeStatus fromJson(Map<String, Object> raw) {
    List<Active> sessions = ((Collection<?>) raw.get("sessions")).stream()
        .map(item -> {
          @SuppressWarnings("unchecked")
          Map<String, Object> converted = (Map<String, Object>) item;
          return converted;
        })
        .map(Active::fromJson)
        .collect(toImmutableList());

    try {
      return new NodeStatus(
          UUID.fromString((String) raw.get("id")),
          new URI((String) raw.get("uri")),
          ((Number) raw.get("maxSessions")).intValue(),
          readCapacityNamed(raw, "stereotypes"),
          sessions,
          (boolean) raw.get("isDraining"),
          ((String) raw.get("registrationSecret")));
    } catch (URISyntaxException e) {
      throw new JsonException(e);
    }
  }
=======
  public static NodeStatus fromJson(JsonInput input) {
    List<Active> sessions = null;
    NodeId nodeId = null;
    URI uri = null;
    int maxSessions = 0;
    Map<Capabilities, Integer> stereotypes = null;
    String registrationSecret = null;

    input.beginObject();
    while (input.hasNext()) {

      switch (input.nextName()) {
        case "id":
          nodeId = input.read(NodeId.class);
          break;

        case "maxSessions":
          maxSessions = input.read(Integer.class);
          break;
>>>>>>> a16a9b9e

        case "registrationSecret":
          registrationSecret = input.nextString();
          break;

        case "sessions":
          sessions = input.read(new TypeToken<List<Active>>(){}.getType());
          break;

        case "stereotypes":
          CapabilityCount count = input.read(CapabilityCount.class);
          stereotypes = count.getCounts();
          break;

        case "uri":
          uri = input.read(URI.class);
          break;

        default:
          input.skipValue();
          break;
      }
    }
    input.endObject();

    return new NodeStatus(
      nodeId,
      uri,
      maxSessions,
      stereotypes,
      sessions,
      registrationSecret);
  }

  public static class Active {

    private final Capabilities stereotype;
    private final SessionId id;
    private final boolean isDraining = true;
    private final Capabilities currentCapabilities;

    public Active(Capabilities stereotype, SessionId id, Capabilities currentCapabilities) {
      this.stereotype = ImmutableCapabilities.copyOf(Require.nonNull("Stereotype", stereotype));
      this.id = Require.nonNull("Session id", id);
      this.currentCapabilities =
          ImmutableCapabilities.copyOf(Require.nonNull("Capabilities", currentCapabilities));
    }

    public Capabilities getStereotype() {
      return stereotype;
    }

    public SessionId getSessionId() {
      return id;
    }

    public Capabilities getCurrentCapabilities() {
      return currentCapabilities;
    }

    @Override
    public boolean equals(Object o) {
      if (!(o instanceof Active)) {
        return false;
      }
      Active that = (Active) o;
      return Objects.equals(this.getStereotype(), that.getStereotype()) &&
             Objects.equals(this.id, that.id) &&
             Objects.equals(this.getCurrentCapabilities(), that.getCurrentCapabilities());
    }

    @Override
    public int hashCode() { return Objects.hash(getStereotype(), id, getCurrentCapabilities()); }

    private Map<String, Object> toJson() {
      return ImmutableMap.of(
          "sessionId", getSessionId(),
          "stereotype", getStereotype(),
          "currentCapabilities", getCurrentCapabilities());
    }

    private static Active fromJson(Map<String, Object> raw) {
      SessionId id = new SessionId((String) raw.get("sessionId"));
      Capabilities stereotype = new ImmutableCapabilities((Map<?, ?>) raw.get("stereotype"));
      Capabilities current = new ImmutableCapabilities((Map<?, ?>) raw.get("currentCapabilities"));

      return new Active(stereotype, id, current);
    }
  }
}<|MERGE_RESOLUTION|>--- conflicted
+++ resolved
@@ -138,31 +138,6 @@
     return toReturn.build();
   }
 
-<<<<<<< HEAD
-  public static NodeStatus fromJson(Map<String, Object> raw) {
-    List<Active> sessions = ((Collection<?>) raw.get("sessions")).stream()
-        .map(item -> {
-          @SuppressWarnings("unchecked")
-          Map<String, Object> converted = (Map<String, Object>) item;
-          return converted;
-        })
-        .map(Active::fromJson)
-        .collect(toImmutableList());
-
-    try {
-      return new NodeStatus(
-          UUID.fromString((String) raw.get("id")),
-          new URI((String) raw.get("uri")),
-          ((Number) raw.get("maxSessions")).intValue(),
-          readCapacityNamed(raw, "stereotypes"),
-          sessions,
-          (boolean) raw.get("isDraining"),
-          ((String) raw.get("registrationSecret")));
-    } catch (URISyntaxException e) {
-      throw new JsonException(e);
-    }
-  }
-=======
   public static NodeStatus fromJson(JsonInput input) {
     List<Active> sessions = null;
     NodeId nodeId = null;
@@ -182,7 +157,6 @@
         case "maxSessions":
           maxSessions = input.read(Integer.class);
           break;
->>>>>>> a16a9b9e
 
         case "registrationSecret":
           registrationSecret = input.nextString();
