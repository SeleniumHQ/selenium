--- conflicted
+++ resolved
@@ -17,18 +17,14 @@
 
 package org.openqa.selenium.grid.config;
 
-import org.junit.jupiter.api.Test;
+import static org.assertj.core.api.Assertions.assertThat;
 
 import java.io.StringReader;
 import java.util.Arrays;
-<<<<<<< HEAD
 import java.util.Collections;
-=======
->>>>>>> 389144be
 import java.util.List;
 import java.util.Optional;
-
-import static org.assertj.core.api.Assertions.assertThat;
+import org.junit.jupiter.api.Test;
 
 class JsonConfigTest {
 
@@ -41,41 +37,60 @@
   }
 
   @Test
-<<<<<<< HEAD
   void shouldContainConfigFromArrayOfTables() {
-    String raw = "{\"cheeses\": {\"default\": \"manchego\", "
-    + "\"type\": [{\"name\": \"soft cheese\", \"default\": \"brie\"}, "
-    + "{\"name\": \"Medium-hard cheese\", \"default\": \"Emmental\"}]}}";
+    String raw = String.join("", "",
+      "{",
+        "`cheeses`: {",
+          "`default`: `manchego`,",
+          "`type`: [",
+            "{",
+              "`name`: `soft cheese`,",
+              "`default`: `brie`",
+            "},",
+            "{",
+              "`name`: `Medium-hard cheese`,",
+              "`default`: `Emmental`",
+            "}",
+          "]",
+        "}",
+      "}"
+    ).replace("`", "\"");
     Config config = new JsonConfig(new StringReader(raw));
 
     assertThat(config.get("cheeses", "default")).isEqualTo(Optional.of("manchego"));
 
     List<String> expected =
       Arrays.asList(
-        "name=\"soft cheese\"", "default=\"brie\"",
-        "name=\"Medium-hard cheese\"", "default=\"Emmental\"");
+        "default=\"brie\"", "name=\"soft cheese\"",
+        "default=\"Emmental\"", "name=\"Medium-hard cheese\"");
     assertThat(config.getAll("cheeses", "type").orElse(Collections.emptyList()))
-      .containsAll(expected);
+      .isEqualTo(expected);
     assertThat(config.getAll("cheeses", "type").orElse(Collections.emptyList()).subList(0, 2))
-      .containsAll(expected.subList(0, 2));
+      .isEqualTo(expected.subList(0, 2));
   }
 
   @Test
-=======
->>>>>>> 389144be
   void ensureCanReadListOfMaps() {
-    String raw = "{\"node\":{\"detect-drivers\":false,"
-      + "\"driver-configuration\":[{\"display-name\":\"htmlunit\","
-      + "\"stereotype\":{\"browserName\":\"htmlunit\",\"browserVersion\":\"chrome\"}}]}}";
+    String raw = String.join("", "",
+      "{",
+        "`node`: {",
+          "`detect-drivers`: false,",
+          "`driver-configuration`: [",
+            "{",
+              "`display-name`: `htmlunit`,",
+              "`stereotype`: {",
+                "`browserName`: `htmlunit`,",
+                "`browserVersion`: `chrome`",
+              "}",
+            "}",
+          "]",
+        "}",
+      "}"
+    ).replace("`", "\"");
     Config config = new JsonConfig(new StringReader(raw));
     List<String> expected = Arrays.asList(
-<<<<<<< HEAD
       "display-name=\"htmlunit\"",
       "stereotype={\"browserName\": \"htmlunit\",\"browserVersion\": \"chrome\"}"
-=======
-      "display-name=htmlunit",
-      "stereotype={browserName=htmlunit, browserVersion=chrome}"
->>>>>>> 389144be
     );
     Optional<List<String>> content = config.getAll("node", "driver-configuration");
     assertThat(content).isEqualTo(Optional.of(expected));
