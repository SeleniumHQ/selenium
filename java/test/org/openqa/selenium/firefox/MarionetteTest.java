--- conflicted
+++ resolved
@@ -148,13 +148,8 @@
 
     Capabilities caps = new ImmutableCapabilities(FirefoxDriver.Capability.PROFILE, profile);
 
-<<<<<<< HEAD
     localDriver = new FirefoxDriver(new FirefoxOptions().merge(caps));
     wait.until($ -> "XHTML Test Page".equals(localDriver.getTitle()));
-=======
-    localDriver = new FirefoxDriver(caps);
-    wait(localDriver).until($ -> "XHTML Test Page".equals(localDriver.getTitle()));
->>>>>>> f9018c6f
 
     verifyItIsMarionette(localDriver);
   }
