// Licensed to the Software Freedom Conservancy (SFC) under one
// or more contributor license agreements.  See the NOTICE file
// distributed with this work for additional information
// regarding copyright ownership.  The SFC licenses this file
// to you under the Apache License, Version 2.0 (the
// "License"); you may not use this file except in compliance
// with the License.  You may obtain a copy of the License at
//
//   http://www.apache.org/licenses/LICENSE-2.0
//
// Unless required by applicable law or agreed to in writing,
// software distributed under the License is distributed on an
// "AS IS" BASIS, WITHOUT WARRANTIES OR CONDITIONS OF ANY
// KIND, either express or implied.  See the License for the
// specific language governing permissions and limitations
// under the License.

package org.openqa.selenium.bidi;

import static org.assertj.core.api.AssertionsForClassTypes.assertThat;
import static org.openqa.selenium.testing.drivers.Browser.IE;
import static org.openqa.selenium.testing.drivers.Browser.SAFARI;

import java.util.Collections;
import org.junit.jupiter.api.Test;
<<<<<<< HEAD
import org.openqa.selenium.testing.JupiterTestBase;
import org.openqa.selenium.testing.NotYetImplemented;
=======
import org.openqa.selenium.firefox.FirefoxDriver;
import org.openqa.selenium.firefox.FirefoxOptions;
import org.openqa.selenium.testing.drivers.Browser;
>>>>>>> edb838bc

class BiDiSessionTest extends JupiterTestBase {

  @Test
  @NotYetImplemented(SAFARI)
  @NotYetImplemented(IE)
  void shouldBeAbleToCreateABiDiSession() {
<<<<<<< HEAD
    BiDi biDi = ((HasBiDi) driver).getBiDi();
=======
    FirefoxOptions options = (FirefoxOptions) Browser.FIREFOX.getCapabilities();
    // Enable BiDi
    options.setCapability("webSocketUrl", true);

    driver = new FirefoxDriver(options);

    BiDi biDi = driver.getBiDi();
>>>>>>> edb838bc

    BiDiSessionStatus status =
        biDi.send(new Command<>("session.status", Collections.emptyMap(), BiDiSessionStatus.class));
    assertThat(status).isNotNull();
    assertThat(status.getMessage()).isNotEmpty();
  }
}<|MERGE_RESOLUTION|>--- conflicted
+++ resolved
@@ -23,14 +23,9 @@
 
 import java.util.Collections;
 import org.junit.jupiter.api.Test;
-<<<<<<< HEAD
 import org.openqa.selenium.testing.JupiterTestBase;
 import org.openqa.selenium.testing.NotYetImplemented;
-=======
-import org.openqa.selenium.firefox.FirefoxDriver;
-import org.openqa.selenium.firefox.FirefoxOptions;
-import org.openqa.selenium.testing.drivers.Browser;
->>>>>>> edb838bc
+
 
 class BiDiSessionTest extends JupiterTestBase {
 
@@ -38,17 +33,7 @@
   @NotYetImplemented(SAFARI)
   @NotYetImplemented(IE)
   void shouldBeAbleToCreateABiDiSession() {
-<<<<<<< HEAD
     BiDi biDi = ((HasBiDi) driver).getBiDi();
-=======
-    FirefoxOptions options = (FirefoxOptions) Browser.FIREFOX.getCapabilities();
-    // Enable BiDi
-    options.setCapability("webSocketUrl", true);
-
-    driver = new FirefoxDriver(options);
-
-    BiDi biDi = driver.getBiDi();
->>>>>>> edb838bc
 
     BiDiSessionStatus status =
         biDi.send(new Command<>("session.status", Collections.emptyMap(), BiDiSessionStatus.class));
