--- conflicted
+++ resolved
@@ -475,7 +475,6 @@
     return execute(DriverCommand.EXECUTE_ASYNC_SCRIPT(script, convertedArgs)).getValue();
   }
 
-<<<<<<< HEAD
   @Override
   public ScriptKey pin(String script) {
     UnpinnedScriptKey key = (UnpinnedScriptKey) JavascriptExecutor.super.pin(script);
@@ -546,12 +545,6 @@
     return executeScript(((UnpinnedScriptKey) key).getScript(), args);
   }
 
-  private boolean isJavascriptEnabled() {
-    return getCapabilities().is(SUPPORTS_JAVASCRIPT);
-  }
-
-=======
->>>>>>> 7eb1db1b
   @Override
   public TargetLocator switchTo() {
     return new RemoteTargetLocator();
