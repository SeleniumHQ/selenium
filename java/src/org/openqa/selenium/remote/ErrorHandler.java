--- conflicted
+++ resolved
@@ -107,10 +107,7 @@
         try {
           rawErrorData = (Map<String, Object>) rawErrorData.get("value");
         } catch (ClassCastException cce) {
-<<<<<<< HEAD
-          throw new RuntimeException(cce);
-=======
->>>>>>> e7acc958
+          message = String.valueOf(cce);
         }
       }
       try {
