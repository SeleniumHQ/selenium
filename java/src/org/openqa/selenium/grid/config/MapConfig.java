// Licensed to the Software Freedom Conservancy (SFC) under one
// or more contributor license agreements.  See the NOTICE file
// distributed with this work for additional information
// regarding copyright ownership.  The SFC licenses this file
// to you under the Apache License, Version 2.0 (the
// "License"); you may not use this file except in compliance
// with the License.  You may obtain a copy of the License at
//
//   http://www.apache.org/licenses/LICENSE-2.0
//
// Unless required by applicable law or agreed to in writing,
// software distributed under the License is distributed on an
// "AS IS" BASIS, WITHOUT WARRANTIES OR CONDITIONS OF ANY
// KIND, either express or implied.  See the License for the
// specific language governing permissions and limitations
// under the License.

package org.openqa.selenium.grid.config;

import com.google.common.collect.ImmutableList;
import com.google.common.collect.ImmutableMap;
import com.google.common.collect.ImmutableSet;
import com.google.common.collect.ImmutableSortedSet;
<<<<<<< HEAD
=======
import java.util.Collection;
import java.util.List;
import java.util.Map;
import java.util.Objects;
import java.util.Optional;
import java.util.Set;
import java.util.stream.Collectors;
>>>>>>> 389144be
import org.openqa.selenium.internal.Require;
import org.openqa.selenium.json.Json;

import java.util.*;

public class MapConfig implements Config {

  private final Map<String, Map<String, Object>> raw;

  public MapConfig(Map<String, Object> raw) {
    Require.nonNull("Underlying map", raw);

    ImmutableMap.Builder<String, Map<String, Object>> builder = ImmutableMap.builder();
    for (Map.Entry<String, Object> entry : raw.entrySet()) {
      if (!(entry.getValue() instanceof Map)) {
        continue;
      }

      ImmutableMap<String, Object> values =
          ((Map<?, ?>) entry.getValue())
              .entrySet().stream()
                  .filter(e -> e.getKey() instanceof String)
                  .collect(
                      ImmutableMap.toImmutableMap(
                          e -> String.valueOf(e.getKey()), Map.Entry::getValue));

      builder.put(entry.getKey(), values);
    }

    this.raw = builder.build();
  }

  @Override
  public Optional<List<String>> getAll(String section, String option) {
    Require.nonNull("Section name", section);
    Require.nonNull("Option name", option);

    Map<String, Object> rawSection = raw.get(section);
    if (rawSection == null) {
      return Optional.empty();
    }

    Object value = rawSection.get(option);
    if (value == null) {
      return Optional.empty();
    }

    if (value instanceof Collection<?>) {
      Collection<?> collection = (Collection<?>) value;
      // Case when an array of map is used as config
      if (collection.stream().anyMatch(item -> item instanceof Map)) {
<<<<<<< HEAD
        List<String> toReturn = new ArrayList<>();
        collection.stream()
          .map(item -> (Map<?, ?>) item)
          .forEach(
            mapItem ->
              mapItem.entrySet().stream()
                .map(entry -> {
                  StringBuilder jsonStr = new StringBuilder();
                  new Json().newOutput(jsonStr).setPrettyPrint(false).write(entry.getValue());
                  return String.format("%s=%s", entry.getKey(), jsonStr);
                })
                .sorted()
                .forEach(toReturn::add));
=======
        List<String> toReturn = collection.stream()
          .map(item -> (Map<?, ?>) item)
          .flatMap(map -> map.entrySet().stream())
          .map(entry -> String.format("%s=%s", entry.getKey(), entry.getValue()))
          .sorted()
          .collect(Collectors.toList());
>>>>>>> 389144be
        return Optional.of(toReturn);
      }
    }
    return Optional.of(ImmutableList.of(String.valueOf(value)));
  }

  @Override
  public Set<String> getSectionNames() {
    return ImmutableSet.copyOf(raw.keySet());
  }

  @Override
  public Set<String> getOptions(String section) {
    Require.nonNull("Section name to get options for", section);

    Map<String, Object> values = raw.getOrDefault(section, ImmutableMap.of());
    return ImmutableSortedSet.copyOf(values.keySet());
  }
}<|MERGE_RESOLUTION|>--- conflicted
+++ resolved
@@ -21,20 +21,17 @@
 import com.google.common.collect.ImmutableMap;
 import com.google.common.collect.ImmutableSet;
 import com.google.common.collect.ImmutableSortedSet;
-<<<<<<< HEAD
-=======
+import java.util.ArrayList;
 import java.util.Collection;
 import java.util.List;
 import java.util.Map;
-import java.util.Objects;
 import java.util.Optional;
 import java.util.Set;
+import java.util.function.Function;
 import java.util.stream.Collectors;
->>>>>>> 389144be
+
 import org.openqa.selenium.internal.Require;
 import org.openqa.selenium.json.Json;
-
-import java.util.*;
 
 public class MapConfig implements Config {
 
@@ -78,35 +75,22 @@
       return Optional.empty();
     }
 
-    if (value instanceof Collection<?>) {
+    if (value instanceof Collection) {
       Collection<?> collection = (Collection<?>) value;
       // Case when an array of map is used as config
       if (collection.stream().anyMatch(item -> item instanceof Map)) {
-<<<<<<< HEAD
-        List<String> toReturn = new ArrayList<>();
-        collection.stream()
-          .map(item -> (Map<?, ?>) item)
-          .forEach(
-            mapItem ->
-              mapItem.entrySet().stream()
-                .map(entry -> {
-                  StringBuilder jsonStr = new StringBuilder();
-                  new Json().newOutput(jsonStr).setPrettyPrint(false).write(entry.getValue());
-                  return String.format("%s=%s", entry.getKey(), jsonStr);
-                })
-                .sorted()
-                .forEach(toReturn::add));
-=======
-        List<String> toReturn = collection.stream()
-          .map(item -> (Map<?, ?>) item)
-          .flatMap(map -> map.entrySet().stream())
-          .map(entry -> String.format("%s=%s", entry.getKey(), entry.getValue()))
-          .sorted()
-          .collect(Collectors.toList());
->>>>>>> 389144be
-        return Optional.of(toReturn);
+        return Optional.of(collection.stream()
+          .map(item -> (Map<String, Object>) item)
+          .map(this::toEntryList)
+          .flatMap(Collection::stream)
+          .collect(ImmutableList.toImmutableList()));
       }
     }
+
+    if (value instanceof Map) {
+      return Optional.of(toEntryList((Map<String, Object>) value));
+    }
+
     return Optional.of(ImmutableList.of(String.valueOf(value)));
   }
 
