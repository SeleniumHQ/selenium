--- conflicted
+++ resolved
@@ -16,20 +16,9 @@
 // under the License.
 package org.openqa.selenium.manager;
 
-<<<<<<< HEAD
 import static java.nio.file.StandardCopyOption.REPLACE_EXISTING;
 import static org.openqa.selenium.Platform.MAC;
 import static org.openqa.selenium.Platform.WINDOWS;
-=======
-import com.google.common.io.CharStreams;
-
-import org.openqa.selenium.Beta;
-import org.openqa.selenium.Capabilities;
-import org.openqa.selenium.Platform;
-import org.openqa.selenium.Proxy;
-import org.openqa.selenium.WebDriverException;
-import org.openqa.selenium.json.Json;
->>>>>>> 5c891ce3
 
 import com.google.common.io.CharStreams;
 import java.io.File;
@@ -48,6 +37,7 @@
 import org.openqa.selenium.Beta;
 import org.openqa.selenium.Capabilities;
 import org.openqa.selenium.Platform;
+import org.openqa.selenium.Proxy;
 import org.openqa.selenium.WebDriverException;
 import org.openqa.selenium.json.Json;
 
@@ -246,27 +236,21 @@
       commandList.add("--debug");
     }
 
-<<<<<<< HEAD
+    Proxy proxy = (Proxy) options.getCapability("proxy");
+    if (proxy != null) {
+      if (proxy.getSslProxy() != null) {
+        commandList.add("--proxy");
+        commandList.add(proxy.getSslProxy());
+      } else if (proxy.getHttpProxy() != null) {
+        commandList.add("--proxy");
+        commandList.add(proxy.getHttpProxy());
+      }
+    }
+
     String path = runCommand(commandList.toArray(new String[0]));
     LOG.fine(String.format("Using driver at location: %s", path));
     return path;
   }
-=======
-      Proxy proxy = (Proxy) options.getCapability("proxy");
-      if (proxy != null) {
-        if (proxy.getSslProxy() != null) {
-          commandList.add("--proxy");
-          commandList.add(proxy.getSslProxy());
-        } else if (proxy.getHttpProxy() != null) {
-          commandList.add("--proxy");
-          commandList.add(proxy.getHttpProxy());
-        }
-      }
-
-      if (getLogLevel().intValue() <= Level.FINE.intValue()) {
-        commandList.add("--debug");
-      }
->>>>>>> 5c891ce3
 
   private Level getLogLevel() {
     Level level = LOG.getLevel();
