--- conflicted
+++ resolved
@@ -81,27 +81,24 @@
    * @param options The options required from ChromeDriver.
    */
   public ChromeDriver(ChromeDriverService service, ChromeOptions options) {
-<<<<<<< HEAD
     this(service, options, ClientConfig.defaultConfig());
   }
 
   public ChromeDriver(ChromeDriverService service, ChromeOptions options, ClientConfig clientConfig) {
-    super(new ChromeDriverCommandExecutor(service, clientConfig), Require.nonNull("Driver options", options), ChromeOptions.CAPABILITY);
-=======
-    super(generateExecutor(service, options), options, ChromeOptions.CAPABILITY);
->>>>>>> 63e8543a
+    super(generateExecutor(service, options, clientConfig), options, ChromeOptions.CAPABILITY);
     casting = new AddHasCasting().getImplementation(getCapabilities(), getExecuteMethod());
     cdp = new AddHasCdp().getImplementation(getCapabilities(), getExecuteMethod());
   }
 
-  private static ChromeDriverCommandExecutor generateExecutor(ChromeDriverService service, ChromeOptions options) {
+  private static ChromeDriverCommandExecutor generateExecutor(ChromeDriverService service, ChromeOptions options, ClientConfig clientConfig) {
     Require.nonNull("Driver service", service);
     Require.nonNull("Driver options", options);
+    Require.nonNull("Driver clientConfig", clientConfig);
     if (service.getExecutable() == null) {
       String path = DriverFinder.getPath(service, options);
       service.setExecutable(path);
     }
-    return new ChromeDriverCommandExecutor(service);
+    return new ChromeDriverCommandExecutor(service, clientConfig);
   }
 
   @Beta
