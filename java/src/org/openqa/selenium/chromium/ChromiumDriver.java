--- conflicted
+++ resolved
@@ -66,27 +66,12 @@
 import org.openqa.selenium.remote.http.HttpClient;
 import org.openqa.selenium.remote.mobile.RemoteNetworkConnection;
 
-<<<<<<< HEAD
-import java.net.URI;
 import java.net.URISyntaxException;
-import java.util.List;
-import java.util.Map;
-import java.util.Optional;
-import java.util.function.Predicate;
-import java.util.function.Supplier;
-import java.util.logging.Logger;
-
-import static org.openqa.selenium.remote.Browser.CHROME;
-import static org.openqa.selenium.remote.Browser.EDGE;
-import static org.openqa.selenium.remote.Browser.OPERA;
-
-=======
->>>>>>> c01587a5
+
 /**
  * A {@link WebDriver} implementation that controls a Chromium browser running on the local machine.
  * It is used as the base class for Chromium-based browser drivers (Chrome, Edge).
  */
-<<<<<<< HEAD
 public class ChromiumDriver extends RemoteWebDriver implements
   HasAuthentication,
   HasBiDi,
@@ -105,23 +90,6 @@
     CHROME.is(name) ||
     EDGE.is(name) ||
     OPERA.is(name);
-=======
-public class ChromiumDriver extends RemoteWebDriver
-    implements HasAuthentication,
-        HasCasting,
-        HasCdp,
-        HasDevTools,
-        HasLaunchApp,
-        HasLogEvents,
-        HasNetworkConditions,
-        HasPermissions,
-        LocationContext,
-        NetworkConnection,
-        WebStorage {
-
-  public static final Predicate<String> IS_CHROMIUM_BROWSER =
-      name -> CHROME.is(name) || EDGE.is(name) || OPERA.is(name);
->>>>>>> c01587a5
   private static final Logger LOG = Logger.getLogger(ChromiumDriver.class.getName());
 
   private final Capabilities capabilities;
@@ -151,7 +119,6 @@
 
     HttpClient.Factory factory = HttpClient.Factory.createDefault();
     Capabilities originalCapabilities = super.getCapabilities();
-<<<<<<< HEAD
 
     Optional<String> webSocketUrl = Optional.ofNullable((String) originalCapabilities.getCapability("webSocketUrl"));
 
@@ -166,29 +133,6 @@
 
     this.biDi = createBiDi(biDiUri);
 
-    Optional<URI> cdpUri = CdpEndpointFinder.getReportedUri(capabilityKey, originalCapabilities)
-      .flatMap(uri -> CdpEndpointFinder.getCdpEndPoint(factory, uri));
-
-    connection = cdpUri.map(uri -> new Connection(
-      factory.createClient(ClientConfig.defaultConfig().baseUri(uri)),
-      uri.toString()));
-
-    CdpInfo cdpInfo = new CdpVersionFinder().match(originalCapabilities.getBrowserVersion())
-      .orElseGet(() -> {
-        LOG.warning(
-          String.format(
-            "Unable to find version of CDP to use for %s. You may need to " +
-              "include a dependency on a specific version of the CDP using " +
-              "something similar to " +
-              "`org.seleniumhq.selenium:selenium-devtools-v86:%s` where the " +
-              "version (\"v86\") matches the version of the chromium-based browser " +
-              "you're using and the version number of the artifact is the same " +
-              "as Selenium's.",
-            capabilities.getBrowserVersion(),
-            new BuildInfo().getReleaseLabel()));
-        return new NoOpCdpInfo();
-      });
-=======
     Optional<URI> cdpUri =
         CdpEndpointFinder.getReportedUri(capabilityKey, originalCapabilities)
             .flatMap(uri -> CdpEndpointFinder.getCdpEndPoint(factory, uri));
@@ -221,8 +165,8 @@
                           capabilities.getBrowserVersion(), new BuildInfo().getReleaseLabel()));
                   return new NoOpCdpInfo();
                 });
->>>>>>> c01587a5
-
+
+    
     devTools = connection.map(conn -> new DevTools(cdpInfo::getDomains, conn));
 
     this.capabilities =
