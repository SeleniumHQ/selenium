// Licensed to the Software Freedom Conservancy (SFC) under one
// or more contributor license agreements.  See the NOTICE file
// distributed with this work for additional information
// regarding copyright ownership.  The SFC licenses this file
// to you under the Apache License, Version 2.0 (the
// "License"); you may not use this file except in compliance
// with the License.  You may obtain a copy of the License at
//
//   http://www.apache.org/licenses/LICENSE-2.0
//
// Unless required by applicable law or agreed to in writing,
// software distributed under the License is distributed on an
// "AS IS" BASIS, WITHOUT WARRANTIES OR CONDITIONS OF ANY
// KIND, either express or implied.  See the License for the
// specific language governing permissions and limitations
// under the License.
package org.openqa.selenium.edge;

import com.google.common.collect.ImmutableMap;

import org.openqa.selenium.Beta;
import org.openqa.selenium.WebDriver;
import org.openqa.selenium.chromium.ChromiumDriver;
import org.openqa.selenium.chromium.ChromiumDriverCommandExecutor;
import org.openqa.selenium.internal.Require;
import org.openqa.selenium.remote.CommandInfo;
import org.openqa.selenium.remote.RemoteWebDriver;
import org.openqa.selenium.remote.RemoteWebDriverBuilder;
<<<<<<< HEAD
import org.openqa.selenium.remote.http.ClientConfig;
=======
import org.openqa.selenium.remote.service.DriverFinder;
>>>>>>> 63e8543a
import org.openqa.selenium.remote.service.DriverService;

import java.util.Map;

/**
 * A {@link WebDriver} implementation that controls an Edge browser running on the local machine.
 * It requires an <code>edgedriver</code> executable to be available in PATH.
 *
 * @see <a href="https://developer.microsoft.com/en-us/microsoft-edge/tools/webdriver/">Microsoft WebDriver</a>
 */
public class EdgeDriver extends ChromiumDriver {

  public EdgeDriver() {
    this(new EdgeOptions());
  }

  public EdgeDriver(EdgeOptions options) {
    this(new EdgeDriverService.Builder().build(), options);
  }

  public EdgeDriver(EdgeDriverService service) {
    this(service, new EdgeOptions());
  }

  public EdgeDriver(EdgeDriverService service, EdgeOptions options) {
<<<<<<< HEAD
    this(service, options, ClientConfig.defaultConfig());
  }

  public EdgeDriver(EdgeDriverService service, EdgeOptions options, ClientConfig clientConfig) {
    super(new EdgeDriverCommandExecutor(service, clientConfig), Require.nonNull("Driver options", options), EdgeOptions.CAPABILITY);
=======
    super(generateExecutor(service, options), options, EdgeOptions.CAPABILITY);
>>>>>>> 63e8543a
    casting = new AddHasCasting().getImplementation(getCapabilities(), getExecuteMethod());
    cdp = new AddHasCdp().getImplementation(getCapabilities(), getExecuteMethod());
  }

  private static EdgeDriverCommandExecutor generateExecutor(EdgeDriverService service, EdgeOptions options) {
    Require.nonNull("Driver service", service);
    Require.nonNull("Driver options", options);
    if (service.getExecutable() == null) {
      String path = DriverFinder.getPath(service, options);
      service.setExecutable(path);
    }
    return new EdgeDriverCommandExecutor(service);
  }

  @Beta
  public static RemoteWebDriverBuilder builder() {
    return RemoteWebDriver.builder().oneOf(new EdgeOptions());
  }

  private static class EdgeDriverCommandExecutor extends ChromiumDriverCommandExecutor {
    public EdgeDriverCommandExecutor(DriverService service, ClientConfig clientConfig) {
      super(service, getExtraCommands(), clientConfig);
    }

    private static Map<String, CommandInfo> getExtraCommands() {
      return ImmutableMap.<String, CommandInfo>builder()
        .putAll(new AddHasCasting().getAdditionalCommands())
        .putAll(new AddHasCdp().getAdditionalCommands())
        .build();
    }
  }
}<|MERGE_RESOLUTION|>--- conflicted
+++ resolved
@@ -26,11 +26,8 @@
 import org.openqa.selenium.remote.CommandInfo;
 import org.openqa.selenium.remote.RemoteWebDriver;
 import org.openqa.selenium.remote.RemoteWebDriverBuilder;
-<<<<<<< HEAD
 import org.openqa.selenium.remote.http.ClientConfig;
-=======
 import org.openqa.selenium.remote.service.DriverFinder;
->>>>>>> 63e8543a
 import org.openqa.selenium.remote.service.DriverService;
 
 import java.util.Map;
@@ -56,27 +53,24 @@
   }
 
   public EdgeDriver(EdgeDriverService service, EdgeOptions options) {
-<<<<<<< HEAD
     this(service, options, ClientConfig.defaultConfig());
   }
 
   public EdgeDriver(EdgeDriverService service, EdgeOptions options, ClientConfig clientConfig) {
-    super(new EdgeDriverCommandExecutor(service, clientConfig), Require.nonNull("Driver options", options), EdgeOptions.CAPABILITY);
-=======
-    super(generateExecutor(service, options), options, EdgeOptions.CAPABILITY);
->>>>>>> 63e8543a
+    super(generateExecutor(service, options, clientConfig), options, EdgeOptions.CAPABILITY);
     casting = new AddHasCasting().getImplementation(getCapabilities(), getExecuteMethod());
     cdp = new AddHasCdp().getImplementation(getCapabilities(), getExecuteMethod());
   }
 
-  private static EdgeDriverCommandExecutor generateExecutor(EdgeDriverService service, EdgeOptions options) {
+  private static EdgeDriverCommandExecutor generateExecutor(EdgeDriverService service, EdgeOptions options, ClientConfig clientConfig) {
     Require.nonNull("Driver service", service);
     Require.nonNull("Driver options", options);
+    Require.nonNull("Driver clientConfig", clientConfig);
     if (service.getExecutable() == null) {
       String path = DriverFinder.getPath(service, options);
       service.setExecutable(path);
     }
-    return new EdgeDriverCommandExecutor(service);
+    return new EdgeDriverCommandExecutor(service, clientConfig);
   }
 
   @Beta
