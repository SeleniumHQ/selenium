--- conflicted
+++ resolved
@@ -124,25 +124,22 @@
   }
 
   public FirefoxDriver(FirefoxDriverService service, FirefoxOptions options) {
-<<<<<<< HEAD
     this(service, options, ClientConfig.defaultConfig());
   }
 
   public FirefoxDriver(FirefoxDriverService service, FirefoxOptions options, ClientConfig clientConfig) {
-    this(new FirefoxDriverCommandExecutor(service, clientConfig), Require.nonNull("Driver options", options));
-=======
-    this(generateExecutor(service, options), options);
-  }
-
-  private static FirefoxDriverCommandExecutor generateExecutor(FirefoxDriverService service, FirefoxOptions options) {
+    this(generateExecutor(service, options, clientConfig), options);
+  }
+
+  private static FirefoxDriverCommandExecutor generateExecutor(FirefoxDriverService service, FirefoxOptions options, ClientConfig clientConfig) {
     Require.nonNull("Driver service", service);
     Require.nonNull("Driver options", options);
+    Require.nonNull("Driver clientConfig", clientConfig);
     if (service.getExecutable() == null) {
       String path = DriverFinder.getPath(service, options);
       service.setExecutable(path);
     }
-    return new FirefoxDriverCommandExecutor(service);
->>>>>>> 63e8543a
+    return new FirefoxDriverCommandExecutor(service, clientConfig);
   }
 
   private FirefoxDriver(FirefoxDriverCommandExecutor executor, FirefoxOptions options) {
@@ -174,10 +171,10 @@
 
     this.cdpUri = cdpUri;
     this.capabilities = cdpUri.map(uri ->
-                                     new ImmutableCapabilities(
-                                       new PersistentCapabilities(capabilities)
-                                         .setCapability("se:cdp", uri.toString())
-                                         .setCapability("se:cdpVersion", "85.0")))
+        new ImmutableCapabilities(
+          new PersistentCapabilities(capabilities)
+            .setCapability("se:cdp", uri.toString())
+            .setCapability("se:cdpVersion", "85.0")))
       .orElse(new ImmutableCapabilities(capabilities));
   }
 
@@ -214,7 +211,7 @@
   public void setFileDetector(FileDetector detector) {
     throw new WebDriverException(
       "Setting the file detector only works on remote webdriver instances obtained " +
-      "via RemoteWebDriver");
+        "via RemoteWebDriver");
   }
 
   @Override
