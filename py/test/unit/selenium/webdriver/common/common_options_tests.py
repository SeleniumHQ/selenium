# Licensed to the Software Freedom Conservancy (SFC) under one
# or more contributor license agreements.  See the NOTICE file
# distributed with this work for additional information
# regarding copyright ownership.  The SFC licenses this file
# to you under the Apache License, Version 2.0 (the
# "License"); you may not use this file except in compliance
# with the License.  You may obtain a copy of the License at
#
#   http://www.apache.org/licenses/LICENSE-2.0
#
# Unless required by applicable law or agreed to in writing,
# software distributed under the License is distributed on an
# "AS IS" BASIS, WITHOUT WARRANTIES OR CONDITIONS OF ANY
# KIND, either express or implied.  See the License for the
# specific language governing permissions and limitations
# under the License.

import pytest

from selenium.webdriver import Proxy
from selenium.webdriver.common.options import ArgOptions
from selenium.webdriver.common.proxy import ProxyType


@pytest.fixture
def options():
    return ArgOptions()


def test_add_arguments(options):
    options.add_argument("foo")
    assert "foo" in options._arguments


def test_get_arguments(options):
    options._arguments = ["foo"]
    assert "foo" in options.arguments


def test_enables_mobile(options):
    options.enable_mobile(android_package="cheese")
    assert options.mobile_options["androidPackage"] == "cheese"
    assert not hasattr(options.mobile_options, "androidActivity")
    assert not hasattr(options.mobile_options, "androidDeviceSerial")


def test_enable_mobile_errors_without_package(options):
    with pytest.raises(AttributeError):
        options.enable_mobile()


def test_enable_mobile_with_activity(options):
    options.enable_mobile(android_package="sausages", android_activity="eating")
    assert options.mobile_options["androidActivity"] == "eating"


def test_enable_mobile_with_device_serial(options):
    options.enable_mobile(android_package="cheese", android_activity="crackers", device_serial="1234")
    options.mobile_options["androidDeviceSerial"] == "1234"


def test_missing_capabilities_return_false_rather_than_none():
    options = ArgOptions()
    assert options.strict_file_interactability is False
    assert options.set_window_rect is False
    assert options.accept_insecure_certs is False


def test_add_proxy():
    options = ArgOptions()
    proxy = Proxy({"proxyType": ProxyType.MANUAL})
    proxy.http_proxy = "http://user:password@http_proxy.com:8080"
    options.proxy = proxy
    caps = options.to_capabilities()

    assert options.proxy == proxy
    assert caps.get("proxy") == proxy.to_capabilities()


def test_default_bidi():
    options = ArgOptions()
    assert options.enable_bidi is False
    assert options.web_socket_url is None


def test_enable_bidi():
    options = ArgOptions()
    options.enable_bidi = True
    assert options.enable_bidi is True
    assert options.web_socket_url is None


def test_set_socket_url():
    options = ArgOptions()
    options.web_socket_url = "socket_url"
    assert options.enable_bidi is True
<<<<<<< HEAD
    assert options.web_socket_url is "socket_url"
=======
    assert options.web_socket_url == "socket_url"
>>>>>>> 9938f157
<|MERGE_RESOLUTION|>--- conflicted
+++ resolved
@@ -94,8 +94,4 @@
     options = ArgOptions()
     options.web_socket_url = "socket_url"
     assert options.enable_bidi is True
-<<<<<<< HEAD
-    assert options.web_socket_url is "socket_url"
-=======
-    assert options.web_socket_url == "socket_url"
->>>>>>> 9938f157
+    assert options.web_socket_url == "socket_url"