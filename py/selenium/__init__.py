# Licensed to the Software Freedom Conservancy (SFC) under one
# or more contributor license agreements.  See the NOTICE file
# distributed with this work for additional information
# regarding copyright ownership.  The SFC licenses this file
# to you under the Apache License, Version 2.0 (the
# "License"); you may not use this file except in compliance
# with the License.  You may obtain a copy of the License at
#
#   http://www.apache.org/licenses/LICENSE-2.0
#
# Unless required by applicable law or agreed to in writing,
# software distributed under the License is distributed on an
# "AS IS" BASIS, WITHOUT WARRANTIES OR CONDITIONS OF ANY
# KIND, either express or implied.  See the License for the
# specific language governing permissions and limitations
# under the License.
from ..version import SE_VERSION


<<<<<<< HEAD
__version__ = SE_VERSION
=======
__version__ = "4.15.1"
>>>>>>> 1c9e702b
<|MERGE_RESOLUTION|>--- conflicted
+++ resolved
@@ -17,8 +17,5 @@
 from ..version import SE_VERSION
 
 
-<<<<<<< HEAD
-__version__ = SE_VERSION
-=======
-__version__ = "4.15.1"
->>>>>>> 1c9e702b
+
+__version__ = SE_VERSION