# Licensed to the Software Freedom Conservancy (SFC) under one
# or more contributor license agreements.  See the NOTICE file
# distributed with this work for additional information
# regarding copyright ownership.  The SFC licenses this file
# to you under the Apache License, Version 2.0 (the
# "License"); you may not use this file except in compliance
# with the License.  You may obtain a copy of the License at
#
#   http://www.apache.org/licenses/LICENSE-2.0
#
# Unless required by applicable law or agreed to in writing,
# software distributed under the License is distributed on an
# "AS IS" BASIS, WITHOUT WARRANTIES OR CONDITIONS OF ANY
# KIND, either express or implied.  See the License for the
# specific language governing permissions and limitations
# under the License.

import warnings

from selenium.webdriver.remote.webdriver import WebDriver as RemoteWebDriver
from .service import Service
from .options import Options
from selenium.webdriver.common import utils

DEFAULT_TIMEOUT = 30
DEFAULT_PORT = 0
DEFAULT_HOST = None
DEFAULT_LOG_LEVEL = None
DEFAULT_SERVICE_LOG_PATH = None


class WebDriver(RemoteWebDriver):
    """ Controls the IEServerDriver and allows you to drive Internet Explorer """

    def __init__(self, executable_path='IEDriverServer.exe', capabilities=None,
                 port=DEFAULT_PORT, timeout=DEFAULT_TIMEOUT, host=DEFAULT_HOST,
                 log_level=DEFAULT_LOG_LEVEL, service_log_path=DEFAULT_SERVICE_LOG_PATH,
                 options=None, service=None,
                 desired_capabilities=None, keep_alive=False):
        """
        Creates a new instance of the Ie driver.

        Starts the service and then creates new instance of Ie driver.

        :Args:
         - executable_path - Deprecated: path to the executable. If the default is used it assumes the executable is in the $PATH
         - capabilities - Deprecated: capabilities Dictionary object
         - port - Deprecated: port you would like the service to run, if left as 0, a free port will be found.
         - timeout - Deprecated: no longer used, kept for backward compatibility
         - host - Deprecated: IP address for the service
         - log_level - Deprecated: log level you would like the service to run.
         - service_log_path - Deprecated: target of logging of service, may be "stdout", "stderr" or file path.
         - options - IE Options instance, providing additional IE options
         - desired_capabilities - Deprecated: alias of capabilities; this will make the signature consistent with RemoteWebDriver.
         - keep_alive - Whether to configure RemoteConnection to use HTTP keep-alive.
        """
        if executable_path != 'IEDriverServer.exe':
            warnings.warn('executable_path has been deprecated, please pass in a Service object',
                          DeprecationWarning, stacklevel=2)
        if capabilities is not None:
            warnings.warn('capabilities has been deprecated, please pass in a Service object',
                          DeprecationWarning, stacklevel=2)
        if port != DEFAULT_PORT:
            warnings.warn('port has been deprecated, please pass in a Service object',
                          DeprecationWarning, stacklevel=2)
        if timeout != DEFAULT_TIMEOUT:
            warnings.warn('timeout has been deprecated, please pass in a Service object',
                          DeprecationWarning, stacklevel=2)
        if host != DEFAULT_HOST:
            warnings.warn('host has been deprecated, please pass in a Service object',
                          DeprecationWarning, stacklevel=2)
        self.host = host
        if log_level != DEFAULT_LOG_LEVEL:
            warnings.warn('log_level has been deprecated, please pass in a Service object',
                          DeprecationWarning, stacklevel=2)
        if service_log_path != DEFAULT_SERVICE_LOG_PATH:
            warnings.warn('service_log_path has been deprecated, please pass in a Service object',
                          DeprecationWarning, stacklevel=2)
        self.port = port
        if self.port == 0:
            self.port = utils.free_port()

        # If both capabilities and desired capabilities are set, ignore desired capabilities.
        if capabilities is None and desired_capabilities:
            capabilities = desired_capabilities

        if options is None:
            if capabilities is None:
                capabilities = self.create_options().to_capabilities()
        else:
            if capabilities is None:
                capabilities = options.to_capabilities()
            else:
                # desired_capabilities stays as passed in
                capabilities.update(options.to_capabilities())
        if service is not None:
            self.iedriver = service
        else:
            self.iedriver = Service(
                executable_path,
                port=self.port,
                host=self.host,
                log_level=log_level,
                log_file=service_log_path)

        self.iedriver.start()

<<<<<<< HEAD
        super().__init__(
            command_executor='http://localhost:%d' % self.port,
=======
        RemoteWebDriver.__init__(
            self,
            command_executor=self.iedriver.service_url,
>>>>>>> 444af065
            desired_capabilities=capabilities,
            keep_alive=keep_alive)
        self._is_remote = False

    def quit(self):
        RemoteWebDriver.quit(self)
        self.iedriver.stop()

    def create_options(self):
        return Options()<|MERGE_RESOLUTION|>--- conflicted
+++ resolved
@@ -105,14 +105,8 @@
 
         self.iedriver.start()
 
-<<<<<<< HEAD
         super().__init__(
-            command_executor='http://localhost:%d' % self.port,
-=======
-        RemoteWebDriver.__init__(
-            self,
             command_executor=self.iedriver.service_url,
->>>>>>> 444af065
             desired_capabilities=capabilities,
             keep_alive=keep_alive)
         self._is_remote = False
