# Licensed to the Software Freedom Conservancy (SFC) under one
# or more contributor license agreements.  See the NOTICE file
# distributed with this work for additional information
# regarding copyright ownership.  The SFC licenses this file
# to you under the Apache License, Version 2.0 (the
# "License"); you may not use this file except in compliance
# with the License.  You may obtain a copy of the License at
#
#   http://www.apache.org/licenses/LICENSE-2.0
#
# Unless required by applicable law or agreed to in writing,
# software distributed under the License is distributed on an
# "AS IS" BASIS, WITHOUT WARRANTIES OR CONDITIONS OF ANY
# KIND, either express or implied.  See the License for the
# specific language governing permissions and limitations
# under the License.

import http.client as http_client

from selenium.webdriver.common.driver_finder import DriverFinder
from selenium.webdriver.remote.webdriver import WebDriver as RemoteWebDriver

from .options import Options
from .service import Service


class WebDriver(RemoteWebDriver):
    """Controls the WPEWebKitDriver and allows you to drive the browser."""

    def __init__(
        self,
        options=None,
        service: Service = None,
    ):
        """Creates a new instance of the WPEWebKit driver.

        Starts the service and then creates new instance of WPEWebKit Driver.

        :Args:
         - options : an instance of ``WPEWebKitOptions``
         - service : Service object for handling the browser driver if you need to pass extra details
        """
        if not options:
            options = Options()

<<<<<<< HEAD
        self.service = Service(executable_path, port=port, log_path=service_log_path)
        self.service.path = DriverFinder(self.service, options).get_driver_path()
=======
        self.service = service if service else Service()
        self.service.path = DriverFinder.get_path(self.service, options)
>>>>>>> 77df95b8
        self.service.start()

        super().__init__(command_executor=self.service.service_url, options=options)
        self._is_remote = False

    def quit(self):
        """Closes the browser and shuts down the WPEWebKitDriver executable
        that is started when starting the WPEWebKitDriver."""
        try:
            super().quit()
        except http_client.BadStatusLine:
            pass
        finally:
            self.service.stop()<|MERGE_RESOLUTION|>--- conflicted
+++ resolved
@@ -43,13 +43,8 @@
         if not options:
             options = Options()
 
-<<<<<<< HEAD
-        self.service = Service(executable_path, port=port, log_path=service_log_path)
+        self.service = service if service else Service()
         self.service.path = DriverFinder(self.service, options).get_driver_path()
-=======
-        self.service = service if service else Service()
-        self.service.path = DriverFinder.get_path(self.service, options)
->>>>>>> 77df95b8
         self.service.start()
 
         super().__init__(command_executor=self.service.service_url, options=options)
