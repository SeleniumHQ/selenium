# Licensed to the Software Freedom Conservancy (SFC) under one
# or more contributor license agreements.  See the NOTICE file
# distributed with this work for additional information
# regarding copyright ownership.  The SFC licenses this file
# to you under the Apache License, Version 2.0 (the
# "License"); you may not use this file except in compliance
# with the License.  You may obtain a copy of the License at
#
#   http://www.apache.org/licenses/LICENSE-2.0
#
# Unless required by applicable law or agreed to in writing,
# software distributed under the License is distributed on an
# "AS IS" BASIS, WITHOUT WARRANTIES OR CONDITIONS OF ANY
# KIND, either express or implied.  See the License for the
# specific language governing permissions and limitations
# under the License.

from .chrome.options import Options as ChromeOptions  # noqa
from .chrome.service import Service as ChromeService  # noqa
from .chrome.webdriver import WebDriver as Chrome  # noqa
from .common.action_chains import ActionChains  # noqa
from .common.desired_capabilities import DesiredCapabilities  # noqa
from .common.keys import Keys  # noqa
from .common.proxy import Proxy  # noqa
from .edge.options import Options as EdgeOptions  # noqa
from .edge.service import Service as EdgeService  # noqa
from .edge.webdriver import WebDriver as ChromiumEdge  # noqa
from .edge.webdriver import WebDriver as Edge  # noqa
from .firefox.firefox_profile import FirefoxProfile  # noqa
from .firefox.options import Options as FirefoxOptions  # noqa
from .firefox.service import Service as FirefoxService  # noqa
from .firefox.webdriver import WebDriver as Firefox  # noqa
from .ie.options import Options as IeOptions  # noqa
from .ie.service import Service as IeService  # noqa
from .ie.webdriver import WebDriver as Ie  # noqa
from .remote.webdriver import WebDriver as Remote  # noqa
from .safari.options import Options as SafariOptions
from .safari.service import Service as SafariService  # noqa
from .safari.webdriver import WebDriver as Safari  # noqa
from .webkitgtk.options import Options as WebKitGTKOptions  # noqa
from .webkitgtk.service import Service as WebKitGTKService  # noqa
from .webkitgtk.webdriver import WebDriver as WebKitGTK  # noqa
from .wpewebkit.options import Options as WPEWebKitOptions  # noqa
from .wpewebkit.service import Service as WPEWebKitService  # noqa
from .wpewebkit.webdriver import WebDriver as WPEWebKit  # noqa
from ...version import SE_VERSION

<<<<<<< HEAD
__version__ = SE_VERSION
=======
__version__ = "4.15.1"
>>>>>>> 1c9e702b

# We need an explicit __all__ because the above won't otherwise be exported.
__all__ = [
    "Firefox",
    "FirefoxProfile",
    "FirefoxOptions",
    "FirefoxService",
    "Chrome",
    "ChromeOptions",
    "ChromeService",
    "Ie",
    "IeOptions",
    "IeService",
    "Edge",
    "ChromiumEdge",
    "EdgeOptions",
    "EdgeService",
    "Safari",
    "SafariOptions",
    "SafariService",
    "WebKitGTK",
    "WebKitGTKOptions",
    "WebKitGTKService",
    "WPEWebKit",
    "WPEWebKitOptions",
    "WPEWebKitService",
    "Remote",
    "DesiredCapabilities",
    "ActionChains",
    "Proxy",
    "Keys",
]<|MERGE_RESOLUTION|>--- conflicted
+++ resolved
@@ -45,11 +45,8 @@
 from .wpewebkit.webdriver import WebDriver as WPEWebKit  # noqa
 from ...version import SE_VERSION
 
-<<<<<<< HEAD
+
 __version__ = SE_VERSION
-=======
-__version__ = "4.15.1"
->>>>>>> 1c9e702b
 
 # We need an explicit __all__ because the above won't otherwise be exported.
 __all__ = [
