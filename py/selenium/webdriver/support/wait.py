# Licensed to the Software Freedom Conservancy (SFC) under one
# or more contributor license agreements.  See the NOTICE file
# distributed with this work for additional information
# regarding copyright ownership.  The SFC licenses this file
# to you under the Apache License, Version 2.0 (the
# "License"); you may not use this file except in compliance
# with the License.  You may obtain a copy of the License at
#
#   http://www.apache.org/licenses/LICENSE-2.0
#
# Unless required by applicable law or agreed to in writing,
# software distributed under the License is distributed on an
# "AS IS" BASIS, WITHOUT WARRANTIES OR CONDITIONS OF ANY
# KIND, either express or implied.  See the License for the
# specific language governing permissions and limitations
# under the License.

import time
<<<<<<< HEAD
import typing

from selenium.types import WaitExcTypes
from selenium.common.exceptions import NoSuchElementException, InvalidSelectorException
=======
from selenium.common.exceptions import NoSuchElementException
>>>>>>> 3824c3e9
from selenium.common.exceptions import TimeoutException

POLL_FREQUENCY: float = 0.5  # How long to sleep in between calls to the method
IGNORED_EXCEPTIONS: typing.Tuple[typing.Type[Exception]] = (NoSuchElementException,)  # default to be ignored.


class WebDriverWait:
    def __init__(self, driver, timeout: float, poll_frequency: float = POLL_FREQUENCY, ignored_exceptions: typing.Optional[WaitExcTypes] = None):
        """Constructor, takes a WebDriver instance and timeout in seconds.

           :Args:
            - driver - Instance of WebDriver (Ie, Firefox, Chrome or Remote)
            - timeout - Number of seconds before timing out
            - poll_frequency - sleep interval between calls
              By default, it is 0.5 second.
            - ignored_exceptions - iterable structure of exception classes ignored during calls.
              By default, it contains NoSuchElementException only.

           Example::

            from selenium.webdriver.support.wait import WebDriverWait \n
            element = WebDriverWait(driver, 10).until(lambda x: x.find_element(By.ID, "someId")) \n
            is_disappeared = WebDriverWait(driver, 30, 1, (ElementNotVisibleException)).\\ \n
                        until_not(lambda x: x.find_element(By.ID, "someId").is_displayed())
        """
        self._driver = driver
        self._timeout = float(timeout)
        self._poll = poll_frequency
        # avoid the divide by zero
        if self._poll == 0:
            self._poll = POLL_FREQUENCY
        exceptions = list(IGNORED_EXCEPTIONS)
        if ignored_exceptions:
            try:
                exceptions.extend(iter(ignored_exceptions))
            except TypeError:  # ignored_exceptions is not iterable
                exceptions.append(ignored_exceptions)
        self._ignored_exceptions = tuple(exceptions)

    def __repr__(self):
        return '<{0.__module__}.{0.__name__} (session="{1}")>'.format(
            type(self), self._driver.session_id)

    def until(self, method, message: str = ""):
        """Calls the method provided with the driver as an argument until the \
        return value does not evaluate to ``False``.

        :param method: callable(WebDriver)
        :param message: optional message for :exc:`TimeoutException`
        :returns: the result of the last call to `method`
        :raises: :exc:`selenium.common.exceptions.TimeoutException` if timeout occurs
        """
        screen = None
        stacktrace = None

        end_time = time.monotonic() + self._timeout
        while True:
            try:
                value = method(self._driver)
                if value:
                    return value
            except self._ignored_exceptions as exc:
                screen = getattr(exc, 'screen', None)
                stacktrace = getattr(exc, 'stacktrace', None)
            time.sleep(self._poll)
            if time.monotonic() > end_time:
                break
        raise TimeoutException(message, screen, stacktrace)

    def until_not(self, method, message: str = ""):
        """Calls the method provided with the driver as an argument until the \
        return value evaluates to ``False``.

        :param method: callable(WebDriver)
        :param message: optional message for :exc:`TimeoutException`
        :returns: the result of the last call to `method`, or
                  ``True`` if `method` has raised one of the ignored exceptions
        :raises: :exc:`selenium.common.exceptions.TimeoutException` if timeout occurs
        """
        end_time = time.monotonic() + self._timeout
        while True:
            try:
                value = method(self._driver)
                if not value:
                    return value
            except self._ignored_exceptions:
                return True
            time.sleep(self._poll)
            if time.monotonic() > end_time:
                break
        raise TimeoutException(message)<|MERGE_RESOLUTION|>--- conflicted
+++ resolved
@@ -16,14 +16,10 @@
 # under the License.
 
 import time
-<<<<<<< HEAD
 import typing
 
 from selenium.types import WaitExcTypes
 from selenium.common.exceptions import NoSuchElementException, InvalidSelectorException
-=======
-from selenium.common.exceptions import NoSuchElementException
->>>>>>> 3824c3e9
 from selenium.common.exceptions import TimeoutException
 
 POLL_FREQUENCY: float = 0.5  # How long to sleep in between calls to the method
