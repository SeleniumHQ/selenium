# Licensed to the Software Freedom Conservancy (SFC) under one
# or more contributor license agreements.  See the NOTICE file
# distributed with this work for additional information
# regarding copyright ownership.  The SFC licenses this file
# to you under the Apache License, Version 2.0 (the
# "License"); you may not use this file except in compliance
# with the License.  You may obtain a copy of the License at
#
#   http://www.apache.org/licenses/LICENSE-2.0
#
# Unless required by applicable law or agreed to in writing,
# software distributed under the License is distributed on an
# "AS IS" BASIS, WITHOUT WARRANTIES OR CONDITIONS OF ANY
# KIND, either express or implied.  See the License for the
# specific language governing permissions and limitations
# under the License.
import typing

from selenium.webdriver.common.desired_capabilities import DesiredCapabilities
from selenium.webdriver.common.options import ArgOptions


class _SafariOptionsDescriptor:
    """_SafariOptionsDescriptor is an implementation of Descriptor protocol:

    : Any look-up or assignment to the below attributes in `Options` class will be intercepted
    by `__get__` and `__set__` method respectively.

    - `automatic_inspection`
    - `automatic_profiling`
    - `use_technology_preview`

    : When an attribute lookup happens,
    Example:
        `self.automatic_inspection`
        `__get__` method does a dictionary look up in the dictionary `_caps` of `Options` class
        and returns the value of key `safari:automaticInspection`
    : When an attribute assignment happens,
    Example:
        `self.automatic_inspection` = True
        `__set__` method sets/updates the value of the key `safari:automaticInspection` in `_caps`
        dictionary in `Options` class.
    """

    def __init__(self, name, expected_type):
        self.name = name
        self.expected_type = expected_type

    def __get__(self, obj, cls):
        if self.name == "Safari Technology Preview":
            return obj._caps.get("browserName") == self.name
        return obj._caps.get(self.name)

    def __set__(self, obj, value):
        if not isinstance(value, self.expected_type):
            raise TypeError(f"{self.name} must be of type {self.expected_type}")
        if self.name == "Safari Technology Preview":
            obj._caps["browserName"] = self.name if value else "safari"
        else:
            obj._caps[self.name] = value


class Options(ArgOptions):
    # @see https://developer.apple.com/documentation/webkit/about_webdriver_for_safari
    AUTOMATIC_INSPECTION = "safari:automaticInspection"
    AUTOMATIC_PROFILING = "safari:automaticProfiling"
    SAFARI_TECH_PREVIEW = "Safari Technology Preview"

<<<<<<< HEAD
    def __init__(self) -> None:
        super().__init__()
        self._binary_location = None
        self._preferences: dict = {}
        self.log = Log()

    @property
    def binary_location(self) -> str:
        """:Returns: The location of the browser binary otherwise an empty
        string."""
        return self._binary_location

    @binary_location.setter
    def binary_location(self, value: str) -> None:
        """Allows you to set the browser binary to launch.

        :Args:
         - value : path to the browser binary
        """
        self._binary_location = value

    def to_capabilities(self) -> dict:
        """Marshals the  options to an desired capabilities object."""
        # This intentionally looks at the internal properties
        # so if a binary or profile has _not_ been set,
        # it will defer to geckodriver to find the system Firefox
        # and generate a fresh profile.
        caps = self._caps
        opts = {}

        if self._arguments:
            opts["args"] = self._arguments
        if self._binary_location:
            opts["binary"] = self._binary_location
        opts.update(self.log.to_capabilities())

        if opts:
            caps[Options.KEY] = opts

        return caps

    @property
    def default_capabilities(self) -> typing.Dict[str, str]:
        return DesiredCapabilities.SAFARI.copy()

    @property
    def automatic_inspection(self) -> bool:
        """:Returns: The option Automatic Inspection value."""
        return self._caps.get(self.AUTOMATIC_INSPECTION)

    @automatic_inspection.setter
    def automatic_inspection(self, value: bool) -> None:
        """Sets the option Automatic Inspection to value.

        :Args:
         - value: boolean value
        """
        self.set_capability(self.AUTOMATIC_INSPECTION, value)

    @property
    def automatic_profiling(self) -> bool:
        """:Returns: The options Automatic Profiling value."""
        return self._caps.get(self.AUTOMATIC_PROFILING)

    @automatic_profiling.setter
    def automatic_profiling(self, value: bool) -> None:
        """Sets the option Automatic Profiling to value.

        :Args:
         - value: boolean value
        """
        self.set_capability(self.AUTOMATIC_PROFILING, value)

    @property
    def use_technology_preview(self) -> bool:
        """:Returns: whether BROWSER_NAME is equal to Safari Technology
        Preview."""
        return self._caps.get("browserName") == self.SAFARI_TECH_PREVIEW

    @use_technology_preview.setter
    def use_technology_preview(self, value: bool) -> None:
        """Sets browser name to Safari Technology Preview if value else to
        safari.

        :Args:
         - value: boolean value
        """
        self.set_capability("browserName", self.SAFARI_TECH_PREVIEW if value else "safari")
=======
    # creating descriptor objects
    automatic_inspection = _SafariOptionsDescriptor(AUTOMATIC_INSPECTION, bool)
    """Get or Set Automatic Inspection value:

    Usage
    -----
    - Get
        - `self.automatic_inspection`
    - Set
        - `self.automatic_inspection` = `value`

    Parameters
    ----------
    `value`: `bool`
    """
    automatic_profiling = _SafariOptionsDescriptor(AUTOMATIC_PROFILING, bool)
    """Get or Set Automatic Profiling value:

    Usage
    -----
    - Get
        - `self.automatic_profiling`
    - Set
        - `self.automatic_profiling` = `value`

    Parameters
    ----------
    `value`: `bool`
    """
    use_technology_preview = _SafariOptionsDescriptor(SAFARI_TECH_PREVIEW, bool)
    """Get and Set Technology Preview:

    Usage
    -----
    - Get
        - `self.use_technology_preview`
    - Set
        - `self.use_technology_preview` = `value`

    Parameters
    ----------
    `value`: `bool`
    """

    @property
    def default_capabilities(self) -> typing.Dict[str, str]:
        return DesiredCapabilities.SAFARI.copy()
>>>>>>> 6cc59e9f
<|MERGE_RESOLUTION|>--- conflicted
+++ resolved
@@ -66,96 +66,6 @@
     AUTOMATIC_PROFILING = "safari:automaticProfiling"
     SAFARI_TECH_PREVIEW = "Safari Technology Preview"
 
-<<<<<<< HEAD
-    def __init__(self) -> None:
-        super().__init__()
-        self._binary_location = None
-        self._preferences: dict = {}
-        self.log = Log()
-
-    @property
-    def binary_location(self) -> str:
-        """:Returns: The location of the browser binary otherwise an empty
-        string."""
-        return self._binary_location
-
-    @binary_location.setter
-    def binary_location(self, value: str) -> None:
-        """Allows you to set the browser binary to launch.
-
-        :Args:
-         - value : path to the browser binary
-        """
-        self._binary_location = value
-
-    def to_capabilities(self) -> dict:
-        """Marshals the  options to an desired capabilities object."""
-        # This intentionally looks at the internal properties
-        # so if a binary or profile has _not_ been set,
-        # it will defer to geckodriver to find the system Firefox
-        # and generate a fresh profile.
-        caps = self._caps
-        opts = {}
-
-        if self._arguments:
-            opts["args"] = self._arguments
-        if self._binary_location:
-            opts["binary"] = self._binary_location
-        opts.update(self.log.to_capabilities())
-
-        if opts:
-            caps[Options.KEY] = opts
-
-        return caps
-
-    @property
-    def default_capabilities(self) -> typing.Dict[str, str]:
-        return DesiredCapabilities.SAFARI.copy()
-
-    @property
-    def automatic_inspection(self) -> bool:
-        """:Returns: The option Automatic Inspection value."""
-        return self._caps.get(self.AUTOMATIC_INSPECTION)
-
-    @automatic_inspection.setter
-    def automatic_inspection(self, value: bool) -> None:
-        """Sets the option Automatic Inspection to value.
-
-        :Args:
-         - value: boolean value
-        """
-        self.set_capability(self.AUTOMATIC_INSPECTION, value)
-
-    @property
-    def automatic_profiling(self) -> bool:
-        """:Returns: The options Automatic Profiling value."""
-        return self._caps.get(self.AUTOMATIC_PROFILING)
-
-    @automatic_profiling.setter
-    def automatic_profiling(self, value: bool) -> None:
-        """Sets the option Automatic Profiling to value.
-
-        :Args:
-         - value: boolean value
-        """
-        self.set_capability(self.AUTOMATIC_PROFILING, value)
-
-    @property
-    def use_technology_preview(self) -> bool:
-        """:Returns: whether BROWSER_NAME is equal to Safari Technology
-        Preview."""
-        return self._caps.get("browserName") == self.SAFARI_TECH_PREVIEW
-
-    @use_technology_preview.setter
-    def use_technology_preview(self, value: bool) -> None:
-        """Sets browser name to Safari Technology Preview if value else to
-        safari.
-
-        :Args:
-         - value: boolean value
-        """
-        self.set_capability("browserName", self.SAFARI_TECH_PREVIEW if value else "safari")
-=======
     # creating descriptor objects
     automatic_inspection = _SafariOptionsDescriptor(AUTOMATIC_INSPECTION, bool)
     """Get or Set Automatic Inspection value:
@@ -202,5 +112,4 @@
 
     @property
     def default_capabilities(self) -> typing.Dict[str, str]:
-        return DesiredCapabilities.SAFARI.copy()
->>>>>>> 6cc59e9f
+        return DesiredCapabilities.SAFARI.copy()