--- conflicted
+++ resolved
@@ -134,15 +134,10 @@
     """A connection with the Remote WebDriver server.
 
     Communicates with the server using the WebDriver wire protocol:
-<<<<<<< HEAD
-    http://code.google.com/p/selenium/wiki/JsonWireProtocol
-    """
-
-    timeout = object()
-
-=======
     https://github.com/SeleniumHQ/selenium/wiki/JsonWireProtocol"""
->>>>>>> a53b3012
+
+    timeout = socket._GLOBAL_DEFAULT_TIMEOUT
+
     def __init__(self, remote_server_addr, keep_alive=False):
         # Attempt to resolve the hostname and get an IP address.
         self.keep_alive = keep_alive
