# Licensed to the Software Freedom Conservancy (SFC) under one
# or more contributor license agreements.  See the NOTICE file
# distributed with this work for additional information
# regarding copyright ownership.  The SFC licenses this file
# to you under the Apache License, Version 2.0 (the
# "License"); you may not use this file except in compliance
# with the License.  You may obtain a copy of the License at
#
#   http://www.apache.org/licenses/LICENSE-2.0
#
# Unless required by applicable law or agreed to in writing,
# software distributed under the License is distributed on an
# "AS IS" BASIS, WITHOUT WARRANTIES OR CONDITIONS OF ANY
# KIND, either express or implied.  See the License for the
# specific language governing permissions and limitations
# under the License.

import logging
import os
import platform
import socket
import string
from base64 import b64encode
from urllib import parse

import certifi
import urllib3

from selenium import __version__

from . import utils
from .command import Command
from .errorhandler import ErrorCode

LOGGER = logging.getLogger(__name__)

remote_commands = {
    Command.NEW_SESSION: ("POST", "/session"),
    Command.QUIT: ("DELETE", "/session/$sessionId"),
    Command.W3C_GET_CURRENT_WINDOW_HANDLE: ("GET", "/session/$sessionId/window"),
    Command.W3C_GET_WINDOW_HANDLES: ("GET", "/session/$sessionId/window/handles"),
    Command.GET: ("POST", "/session/$sessionId/url"),
    Command.GO_FORWARD: ("POST", "/session/$sessionId/forward"),
    Command.GO_BACK: ("POST", "/session/$sessionId/back"),
    Command.REFRESH: ("POST", "/session/$sessionId/refresh"),
    Command.W3C_EXECUTE_SCRIPT: ("POST", "/session/$sessionId/execute/sync"),
    Command.W3C_EXECUTE_SCRIPT_ASYNC: ("POST", "/session/$sessionId/execute/async"),
    Command.GET_CURRENT_URL: ("GET", "/session/$sessionId/url"),
    Command.GET_TITLE: ("GET", "/session/$sessionId/title"),
    Command.GET_PAGE_SOURCE: ("GET", "/session/$sessionId/source"),
    Command.SCREENSHOT: ("GET", "/session/$sessionId/screenshot"),
    Command.ELEMENT_SCREENSHOT: ("GET", "/session/$sessionId/element/$id/screenshot"),
    Command.FIND_ELEMENT: ("POST", "/session/$sessionId/element"),
    Command.FIND_ELEMENTS: ("POST", "/session/$sessionId/elements"),
    Command.W3C_GET_ACTIVE_ELEMENT: ("GET", "/session/$sessionId/element/active"),
    Command.FIND_CHILD_ELEMENT: ("POST", "/session/$sessionId/element/$id/element"),
    Command.FIND_CHILD_ELEMENTS: ("POST", "/session/$sessionId/element/$id/elements"),
    Command.CLICK_ELEMENT: ("POST", "/session/$sessionId/element/$id/click"),
    Command.CLEAR_ELEMENT: ("POST", "/session/$sessionId/element/$id/clear"),
    Command.GET_ELEMENT_TEXT: ("GET", "/session/$sessionId/element/$id/text"),
    Command.SEND_KEYS_TO_ELEMENT: ("POST", "/session/$sessionId/element/$id/value"),
    Command.UPLOAD_FILE: ("POST", "/session/$sessionId/se/file"),
    Command.GET_ELEMENT_TAG_NAME: ("GET", "/session/$sessionId/element/$id/name"),
    Command.IS_ELEMENT_SELECTED: ("GET", "/session/$sessionId/element/$id/selected"),
    Command.IS_ELEMENT_ENABLED: ("GET", "/session/$sessionId/element/$id/enabled"),
    Command.GET_ELEMENT_RECT: ("GET", "/session/$sessionId/element/$id/rect"),
    Command.GET_ELEMENT_ATTRIBUTE: ("GET", "/session/$sessionId/element/$id/attribute/$name"),
    Command.GET_ELEMENT_PROPERTY: ("GET", "/session/$sessionId/element/$id/property/$name"),
    Command.GET_ELEMENT_ARIA_ROLE: ("GET", "/session/$sessionId/element/$id/computedrole"),
    Command.GET_ELEMENT_ARIA_LABEL: ("GET", "/session/$sessionId/element/$id/computedlabel"),
    Command.GET_SHADOW_ROOT: ("GET", "/session/$sessionId/element/$id/shadow"),
    Command.FIND_ELEMENT_FROM_SHADOW_ROOT: ("POST", "/session/$sessionId/shadow/$shadowId/element"),
    Command.FIND_ELEMENTS_FROM_SHADOW_ROOT: ("POST", "/session/$sessionId/shadow/$shadowId/elements"),
    Command.GET_ALL_COOKIES: ("GET", "/session/$sessionId/cookie"),
    Command.ADD_COOKIE: ("POST", "/session/$sessionId/cookie"),
    Command.GET_COOKIE: ("GET", "/session/$sessionId/cookie/$name"),
    Command.DELETE_ALL_COOKIES: ("DELETE", "/session/$sessionId/cookie"),
    Command.DELETE_COOKIE: ("DELETE", "/session/$sessionId/cookie/$name"),
    Command.SWITCH_TO_FRAME: ("POST", "/session/$sessionId/frame"),
    Command.SWITCH_TO_PARENT_FRAME: ("POST", "/session/$sessionId/frame/parent"),
    Command.SWITCH_TO_WINDOW: ("POST", "/session/$sessionId/window"),
    Command.NEW_WINDOW: ("POST", "/session/$sessionId/window/new"),
    Command.CLOSE: ("DELETE", "/session/$sessionId/window"),
    Command.GET_ELEMENT_VALUE_OF_CSS_PROPERTY: ("GET", "/session/$sessionId/element/$id/css/$propertyName"),
    Command.EXECUTE_ASYNC_SCRIPT: ("POST", "/session/$sessionId/execute_async"),
    Command.SET_TIMEOUTS: ("POST", "/session/$sessionId/timeouts"),
    Command.GET_TIMEOUTS: ("GET", "/session/$sessionId/timeouts"),
    Command.W3C_DISMISS_ALERT: ("POST", "/session/$sessionId/alert/dismiss"),
    Command.W3C_ACCEPT_ALERT: ("POST", "/session/$sessionId/alert/accept"),
    Command.W3C_SET_ALERT_VALUE: ("POST", "/session/$sessionId/alert/text"),
    Command.W3C_GET_ALERT_TEXT: ("GET", "/session/$sessionId/alert/text"),
    Command.W3C_ACTIONS: ("POST", "/session/$sessionId/actions"),
    Command.W3C_CLEAR_ACTIONS: ("DELETE", "/session/$sessionId/actions"),
    Command.SET_WINDOW_RECT: ("POST", "/session/$sessionId/window/rect"),
    Command.GET_WINDOW_RECT: ("GET", "/session/$sessionId/window/rect"),
    Command.W3C_MAXIMIZE_WINDOW: ("POST", "/session/$sessionId/window/maximize"),
    Command.SET_SCREEN_ORIENTATION: ("POST", "/session/$sessionId/orientation"),
    Command.GET_SCREEN_ORIENTATION: ("GET", "/session/$sessionId/orientation"),
    Command.GET_NETWORK_CONNECTION: ("GET", "/session/$sessionId/network_connection"),
    Command.SET_NETWORK_CONNECTION: ("POST", "/session/$sessionId/network_connection"),
    Command.GET_LOG: ("POST", "/session/$sessionId/se/log"),
    Command.GET_AVAILABLE_LOG_TYPES: ("GET", "/session/$sessionId/se/log/types"),
    Command.CURRENT_CONTEXT_HANDLE: ("GET", "/session/$sessionId/context"),
    Command.CONTEXT_HANDLES: ("GET", "/session/$sessionId/contexts"),
    Command.SWITCH_TO_CONTEXT: ("POST", "/session/$sessionId/context"),
    Command.FULLSCREEN_WINDOW: ("POST", "/session/$sessionId/window/fullscreen"),
    Command.MINIMIZE_WINDOW: ("POST", "/session/$sessionId/window/minimize"),
    Command.PRINT_PAGE: ("POST", "/session/$sessionId/print"),
    Command.ADD_VIRTUAL_AUTHENTICATOR: ("POST", "/session/$sessionId/webauthn/authenticator"),
    Command.REMOVE_VIRTUAL_AUTHENTICATOR: (
        "DELETE",
        "/session/$sessionId/webauthn/authenticator/$authenticatorId",
    ),
    Command.ADD_CREDENTIAL: ("POST", "/session/$sessionId/webauthn/authenticator/$authenticatorId/credential"),
    Command.GET_CREDENTIALS: ("GET", "/session/$sessionId/webauthn/authenticator/$authenticatorId/credentials"),
    Command.REMOVE_CREDENTIAL: (
        "DELETE",
        "/session/$sessionId/webauthn/authenticator/$authenticatorId/credentials/$credentialId",
    ),
    Command.REMOVE_ALL_CREDENTIALS: (
        "DELETE",
        "/session/$sessionId/webauthn/authenticator/$authenticatorId/credentials",
    ),
    Command.SET_USER_VERIFIED: ("POST", "/session/$sessionId/webauthn/authenticator/$authenticatorId/uv"),
}


class RemoteConnection:
    """A connection with the Remote WebDriver server.

    Communicates with the server using the WebDriver wire protocol:
    https://github.com/SeleniumHQ/selenium/wiki/JsonWireProtocol
    """

    browser_name = None
    _timeout = socket._GLOBAL_DEFAULT_TIMEOUT
    _ca_certs = os.getenv("REQUESTS_CA_BUNDLE") if "REQUESTS_CA_BUNDLE" in os.environ else certifi.where()

    @classmethod
    def get_timeout(cls):
        """:Returns:

        Timeout value in seconds for all http requests made to the
        Remote Connection
        """
        return None if cls._timeout == socket._GLOBAL_DEFAULT_TIMEOUT else cls._timeout

    @classmethod
    def set_timeout(cls, timeout):
        """Override the default timeout.

        :Args:
            - timeout - timeout value for http requests in seconds
        """
        cls._timeout = timeout

    @classmethod
    def reset_timeout(cls):
        """Reset the http request timeout to socket._GLOBAL_DEFAULT_TIMEOUT."""
        cls._timeout = socket._GLOBAL_DEFAULT_TIMEOUT

    @classmethod
    def get_certificate_bundle_path(cls):
<<<<<<< HEAD
        """:Returns:

        Paths of the .pem encoded certificate to verify connection to
        command executor
=======
        """
        :Returns:
            Paths of the .pem encoded certificate to verify connection to command executor. Defaults
            to certifi.where() or REQUESTS_CA_BUNDLE env variable if set.
>>>>>>> 6cc59e9f
        """
        return cls._ca_certs

    @classmethod
    def set_certificate_bundle_path(cls, path):
        """Set the path to the certificate bundle to verify connection to
        command executor. Can also be set to None to disable certificate
        validation.

        :Args:
            - path - path of a .pem encoded certificate chain.
        """
        cls._ca_certs = path

    @classmethod
    def get_remote_connection_headers(cls, parsed_url, keep_alive=False):
        """Get headers for remote request.

        :Args:
         - parsed_url - The parsed url
         - keep_alive (Boolean) - Is this a keep-alive connection (default: False)
        """

        system = platform.system().lower()
        if system == "darwin":
            system = "mac"

        headers = {
            "Accept": "application/json",
            "Content-Type": "application/json;charset=UTF-8",
            "User-Agent": f"selenium/{__version__} (python {system})",
        }

        if parsed_url.username:
            base64string = b64encode(f"{parsed_url.username}:{parsed_url.password}".encode())
            headers.update({"Authorization": f"Basic {base64string.decode()}"})

        if keep_alive:
            headers.update({"Connection": "keep-alive"})

        return headers

    def _get_proxy_url(self):
        if self._url.startswith("https://"):
            return os.environ.get("https_proxy", os.environ.get("HTTPS_PROXY"))
        if self._url.startswith("http://"):
            return os.environ.get("http_proxy", os.environ.get("HTTP_PROXY"))

    def _identify_http_proxy_auth(self):
        url = self._proxy_url
        url = url[url.find(":") + 3 :]
        return "@" in url and len(url[: url.find("@")]) > 0

    def _separate_http_proxy_auth(self):
        url = self._proxy_url
        protocol = url[: url.find(":") + 3]
        no_protocol = url[len(protocol) :]
        auth = no_protocol[: no_protocol.find("@")]
        proxy_without_auth = protocol + no_protocol[len(auth) + 1 :]
        return proxy_without_auth, auth

    def _get_connection_manager(self):
        pool_manager_init_args = {"timeout": self.get_timeout()}
        if self._ca_certs:
            pool_manager_init_args["cert_reqs"] = "CERT_REQUIRED"
            pool_manager_init_args["ca_certs"] = self._ca_certs

        if self._proxy_url:
            if self._proxy_url.lower().startswith("sock"):
                from urllib3.contrib.socks import SOCKSProxyManager

                return SOCKSProxyManager(self._proxy_url, **pool_manager_init_args)
            if self._identify_http_proxy_auth():
                self._proxy_url, self._basic_proxy_auth = self._separate_http_proxy_auth()
                pool_manager_init_args["proxy_headers"] = urllib3.make_headers(proxy_basic_auth=self._basic_proxy_auth)
            return urllib3.ProxyManager(self._proxy_url, **pool_manager_init_args)

        return urllib3.PoolManager(**pool_manager_init_args)

    def __init__(self, remote_server_addr: str, keep_alive: bool = False, ignore_proxy: bool = False):
        self.keep_alive = keep_alive
        self._url = remote_server_addr

        # Env var NO_PROXY will override this part of the code
        _no_proxy = os.environ.get("no_proxy", os.environ.get("NO_PROXY"))
        if _no_proxy:
            for npu in _no_proxy.split(","):
                npu = npu.strip()
                if npu == "*":
                    ignore_proxy = True
                    break
                n_url = parse.urlparse(npu)
                remote_add = parse.urlparse(self._url)
                if n_url.netloc:
                    if remote_add.netloc == n_url.netloc:
                        ignore_proxy = True
                        break
                else:
                    if n_url.path in remote_add.netloc:
                        ignore_proxy = True
                        break

        self._proxy_url = self._get_proxy_url() if not ignore_proxy else None
        if keep_alive:
            self._conn = self._get_connection_manager()
        self._commands = remote_commands

    def execute(self, command, params):
        """Send a command to the remote server.

        Any path substitutions required for the URL mapped to the command should be
        included in the command parameters.

        :Args:
         - command - A string specifying the command to execute.
         - params - A dictionary of named parameters to send with the command as
           its JSON payload.
        """
        command_info = self._commands[command]
        assert command_info is not None, f"Unrecognised command {command}"
        path = string.Template(command_info[1]).substitute(params)
        if isinstance(params, dict) and "sessionId" in params:
            del params["sessionId"]
        data = utils.dump_json(params)
        url = f"{self._url}{path}"
        return self._request(command_info[0], url, body=data)

    def _request(self, method, url, body=None):
        """Send an HTTP request to the remote server.

        :Args:
         - method - A string for the HTTP method to send the request with.
         - url - A string for the URL to send the request to.
         - body - A string for request body. Ignored unless method is POST or PUT.

        :Returns:
          A dictionary with the server's parsed JSON response.
        """
        LOGGER.debug(f"{method} {url} {body}")
        parsed_url = parse.urlparse(url)
        headers = self.get_remote_connection_headers(parsed_url, self.keep_alive)
        response = None
        if body and method not in ("POST", "PUT"):
            body = None

        if self.keep_alive:
            response = self._conn.request(method, url, body=body, headers=headers)
            statuscode = response.status
        else:
            conn = self._get_connection_manager()
            with conn as http:
                response = http.request(method, url, body=body, headers=headers)
            statuscode = response.status
        data = response.data.decode("UTF-8")
        LOGGER.debug(f"Remote response: status={response.status} | data={data} | headers={response.headers}")
        try:
            if 300 <= statuscode < 304:
                return self._request("GET", response.headers.get("location", None))
            if 399 < statuscode <= 500:
                return {"status": statuscode, "value": data}
            content_type = []
            if response.headers.get("Content-Type", None):
                content_type = response.headers.get("Content-Type", None).split(";")
            if not any([x.startswith("image/png") for x in content_type]):
                try:
                    data = utils.load_json(data.strip())
                except ValueError:
                    if 199 < statuscode < 300:
                        status = ErrorCode.SUCCESS
                    else:
                        status = ErrorCode.UNKNOWN_ERROR
                    return {"status": status, "value": data.strip()}

                # Some drivers incorrectly return a response
                # with no 'value' field when they should return null.
                if "value" not in data:
                    data["value"] = None
                return data
            data = {"status": 0, "value": data}
            return data
        finally:
            LOGGER.debug("Finished Request")
            response.close()

    def close(self):
        """Clean up resources when finished with the remote_connection."""
        if hasattr(self, "_conn"):
            self._conn.clear()<|MERGE_RESOLUTION|>--- conflicted
+++ resolved
@@ -161,17 +161,10 @@
 
     @classmethod
     def get_certificate_bundle_path(cls):
-<<<<<<< HEAD
-        """:Returns:
-
-        Paths of the .pem encoded certificate to verify connection to
-        command executor
-=======
         """
         :Returns:
             Paths of the .pem encoded certificate to verify connection to command executor. Defaults
             to certifi.where() or REQUESTS_CA_BUNDLE env variable if set.
->>>>>>> 6cc59e9f
         """
         return cls._ca_certs
 
