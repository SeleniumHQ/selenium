# Licensed to the Software Freedom Conservancy (SFC) under one
# or more contributor license agreements.  See the NOTICE file
# distributed with this work for additional information
# regarding copyright ownership.  The SFC licenses this file
# to you under the Apache License, Version 2.0 (the
# "License"); you may not use this file except in compliance
# with the License.  You may obtain a copy of the License at
#
#   http://www.apache.org/licenses/LICENSE-2.0
#
# Unless required by applicable law or agreed to in writing,
# software distributed under the License is distributed on an
# "AS IS" BASIS, WITHOUT WARRANTIES OR CONDITIONS OF ANY
# KIND, either express or implied.  See the License for the
# specific language governing permissions and limitations
# under the License.
import typing
import warnings
from abc import ABCMeta
from abc import abstractmethod
from enum import Enum

from selenium.common.exceptions import InvalidArgumentException
from selenium.webdriver.common.proxy import Proxy


class PageLoadStrategy(str, Enum):
    """Enum of possible page load strategies.

    Selenium support following strategies:
        * normal (default) - waits for all resources to download
        * eager - DOM access is ready, but other resources like images may still be loading
        * none - does not block `WebDriver` at all

    Docs: https://www.selenium.dev/documentation/webdriver/drivers/options/#pageloadstrategy.
    """

    normal = "normal"
    eager = "eager"
    none = "none"


class _BaseOptionsDescriptor:
    def __init__(self, name):
        self.name = name

    def __get__(self, obj, cls):
        if self.name == "enableBidi":
            # whether BiDi is or will be enabled
            value = obj._caps.get("webSocketUrl")
            return value is True or isinstance(value, str)
        if self.name == "webSocketUrl":
            # Return socket url or None if not created yet
            value = obj._caps.get(self.name)
            return None if not isinstance(value, str) else value
        if self.name in ("acceptInsecureCerts", "strictFileInteractability", "setWindowRect", "se:downloadsEnabled"):
            return obj._caps.get(self.name, False)
        return obj._caps.get(self.name)

    def __set__(self, obj, value):
        if self.name == "enableBidi":
            obj.set_capability("webSocketUrl", value)
        else:
            obj.set_capability(self.name, value)


class _PageLoadStrategyDescriptor:
    """Determines the point at which a navigation command is returned:
    https://w3c.github.io/webdriver/#dfn-table-of-page-load-strategies.

    :param strategy: the strategy corresponding to a document readiness state
    """

    def __init__(self, name):
        self.name = name

    def __get__(self, obj, cls):
        return obj._caps.get(self.name)

    def __set__(self, obj, value):
        if value in ("normal", "eager", "none"):
            obj.set_capability(self.name, value)
        else:
            raise ValueError("Strategy can only be one of the following: normal, eager, none")


class _UnHandledPromptBehaviorDescriptor:
    """How the driver should respond when an alert is present and the:
    command sent is not handling the alert:
    https://w3c.github.io/webdriver/#dfn-table-of-page-load-strategies:

    :param behavior: behavior to use when an alert is encountered

    :returns: Values for implicit timeout, pageLoad timeout and script timeout if set (in milliseconds)
    """

    def __init__(self, name):
        self.name = name

    def __get__(self, obj, cls):
        return obj._caps.get(self.name)

    def __set__(self, obj, value):
        if value in ("dismiss", "accept", "dismiss and notify", "accept and notify", "ignore"):
            obj.set_capability(self.name, value)
        else:
            raise ValueError(
                "Behavior can only be one of the following: dismiss, accept, dismiss and notify, "
                "accept and notify, ignore"
            )


class _TimeoutsDescriptor:
    """How long the driver should wait for actions to complete before:
    returning an error https://w3c.github.io/webdriver/#timeouts:

    :param timeouts: values in milliseconds for implicit wait, page load and script timeout

    :returns: Values for implicit timeout, pageLoad timeout and script timeout if set (in milliseconds)
    """

    def __init__(self, name):
        self.name = name

    def __get__(self, obj, cls):
        return obj._caps.get(self.name)

    def __set__(self, obj, value):
        if all(x in ("implicit", "pageLoad", "script") for x in value.keys()):
            obj.set_capability(self.name, value)
        else:
            raise ValueError("Timeout keys can only be one of the following: implicit, pageLoad, script")


class _ProxyDescriptor:
    """:Returns: Proxy if set, otherwise None."""

    def __init__(self, name):
        self.name = name

    def __get__(self, obj, cls):
        return obj._proxy

    def __set__(self, obj, value):
        if not isinstance(value, Proxy):
            raise InvalidArgumentException("Only Proxy objects can be passed in.")
        obj._proxy = value
        obj._caps[self.name] = value.to_capabilities()


class BaseOptions(metaclass=ABCMeta):
    """Base class for individual browser options."""

    browser_version = _BaseOptionsDescriptor("browserVersion")
    """Gets and Sets the version of the browser.

    Usage
    -----
    - Get
        - `self.browser_version`
    - Set
        - `self.browser_version` = `value`

    Parameters
    ----------
    `value`: `str`

    Returns
    -------
    - Get
        - `str`
    - Set
        - `None`
    """

    platform_name = _BaseOptionsDescriptor("platformName")
    """Gets and Sets name of the platform.

    Usage
    -----
    - Get
        - `self.platform_name`
    - Set
        - `self.platform_name` = `value`

    Parameters
    ----------
    `value`: `str`

    Returns
    -------
    - Get
        - `str`
    - Set
        - `None`
    """

    accept_insecure_certs = _BaseOptionsDescriptor("acceptInsecureCerts")
    """Gets and Set whether the session accepts insecure certificates.

    Usage
    -----
    - Get
        - `self.accept_insecure_certs`
    - Set
        - `self.accept_insecure_certs` = `value`

    Parameters
    ----------
    `value`: `bool`

    Returns
    -------
    - Get
        - `bool`
    - Set
        - `None`
    """

    strict_file_interactability = _BaseOptionsDescriptor("strictFileInteractability")
    """Gets and Sets whether session is about file interactability.

    Usage
    -----
    - Get
        - `self.strict_file_interactability`
    - Set
        - `self.strict_file_interactability` = `value`

    Parameters
    ----------
    `value`: `bool`

    Returns
    -------
    - Get
        - `bool`
    - Set
        - `None`
    """

    set_window_rect = _BaseOptionsDescriptor("setWindowRect")
    """Gets and Sets window size and position.

    Usage
    -----
    - Get
        - `self.set_window_rect`
    - Set
        - `self.set_window_rect` = `value`

    Parameters
    ----------
    `value`: `bool`

    Returns
    -------
    - Get
        - `bool`
    - Set
        - `None`
    """

    enable_bidi = _BaseOptionsDescriptor("enableBidi")
    """Gets and Set whether the session has WebDriverBiDi enabled.

    Usage
    -----
    - Get
        - `self.enable_bidi`
    - Set
        - `self.enable_bidi` = `value`

    Parameters
    ----------
    `value`: `bool`

    Returns
    -------
    - Get
        - `bool`
    - Set
        - `None`
    """

    web_socket_url = _BaseOptionsDescriptor("webSocketUrl")
    """Gets and Set whether the session accepts insecure certificates.

    Usage
    -----
    - Get
        - `self.web_socket_url`
    - Set
        - `self.web_socket_url` = `value`

    Parameters
    ----------
    `value`: `str`

    Returns
    -------
    - Get
        - `str` or `None`
    - Set
        - `None`
    """

    page_load_strategy = _PageLoadStrategyDescriptor("pageLoadStrategy")
    """:Gets and Sets page load strategy, the default is "normal".

    Usage
    -----
    - Get
        - `self.page_load_strategy`
    - Set
        - `self.page_load_strategy` = `value`

    Parameters
    ----------
    `value`: `str`

    Returns
    -------
    - Get
        - `str`
    - Set
        - `None`
    """

    unhandled_prompt_behavior = _UnHandledPromptBehaviorDescriptor("unhandledPromptBehavior")
    """:Gets and Sets unhandled prompt behavior, the default is "dismiss and
    notify".

    Usage
    -----
    - Get
        - `self.unhandled_prompt_behavior`
    - Set
        - `self.unhandled_prompt_behavior` = `value`

    Parameters
    ----------
    `value`: `str`

    Returns
    -------
    - Get
        - `str`
    - Set
        - `None`
    """

    timeouts = _TimeoutsDescriptor("timeouts")
    """:Gets and Sets implicit timeout, pageLoad timeout and script timeout if
    set (in milliseconds)

    Usage
    -----
    - Get
        - `self.timeouts`
    - Set
        - `self.timeouts` = `value`

    Parameters
    ----------
    `value`: `dict`

    Returns
    -------
    - Get
        - `dict`
    - Set
        - `None`
    """

    proxy = _ProxyDescriptor("proxy")
    """Sets and Gets Proxy.

    Usage
    -----
    - Get
        - `self.proxy`
    - Set
        - `self.proxy` = `value`

    Parameters
    ----------
    `value`: `Proxy`

    Returns
    -------
    - Get
        - `Proxy`
    - Set
        - `None`
    """

    enable_downloads = _BaseOptionsDescriptor("se:downloadsEnabled")
    """Gets and Sets whether session can download files.

    Usage
    -----
    - Get
        - `self.enable_downloads`
    - Set
        - `self.enable_downloads` = `value`

    Parameters
    ----------
    `value`: `bool`

    Returns
    -------
    - Get
        - `bool`
    - Set
        - `None`
    """

    web_socket_url = _BaseOptionsDescriptor("webSocketUrl")
    """Gets and Sets WebSocket URL.

    Usage
    -----
    - Get
        - `self.web_socket_url`
    - Set
        - `self.web_socket_url` = `value`

    Parameters
    ----------
    `value`: `bool`

    Returns
    -------
    - Get
        - `bool`
    - Set
        - `None`
    """

    def __init__(self) -> None:
        super().__init__()
        self._caps = self.default_capabilities
        self._proxy = None
        self.set_capability("pageLoadStrategy", PageLoadStrategy.normal)
        self.mobile_options = None
        self._ignore_local_proxy = False

    @property
    def capabilities(self):
        return self._caps

    def set_capability(self, name, value) -> None:
        """Sets a capability."""
        self._caps[name] = value

    def enable_mobile(
        self,
        android_package: typing.Optional[str] = None,
        android_activity: typing.Optional[str] = None,
        device_serial: typing.Optional[str] = None,
    ) -> None:
        """Enables mobile browser use for browsers that support it.

        :Args:
            android_activity: The name of the android package to start
        """
        if not android_package:
            raise AttributeError("android_package must be passed in")
        self.mobile_options = {"androidPackage": android_package}
        if android_activity:
            self.mobile_options["androidActivity"] = android_activity
        if device_serial:
            self.mobile_options["androidDeviceSerial"] = device_serial

    @abstractmethod
    def to_capabilities(self):
        """Convert options into capabilities dictionary."""

    @property
    @abstractmethod
    def default_capabilities(self):
        """Return minimal capabilities necessary as a dictionary."""

    def ignore_local_proxy_environment_variables(self) -> None:
        """By calling this you will ignore HTTP_PROXY and HTTPS_PROXY from
        being picked up and used."""
        self._ignore_local_proxy = True


class ArgOptions(BaseOptions):
    BINARY_LOCATION_ERROR = "Binary Location Must be a String"

    def __init__(self) -> None:
        super().__init__()
        self._arguments = []

    @property
    def arguments(self):
        """:Returns: A list of arguments needed for the browser."""
        return self._arguments

    def add_argument(self, argument) -> None:
        """Adds an argument to the list.

        :Args:
         - Sets the arguments
        """
        if argument:
            self._arguments.append(argument)
        else:
            raise ValueError("argument can not be null")

    def ignore_local_proxy_environment_variables(self) -> None:
        """By calling this you will ignore HTTP_PROXY and HTTPS_PROXY from
        being picked up and used."""
<<<<<<< HEAD
        warnings.warn(
            "using ignore_local_proxy_environment_variables in Options has been deprecated, "
            "instead, create a Proxy instance with ProxyType.DIRECT to ignore proxy settings, "
            "pass the proxy instance into a ClientConfig constructor, "
            "pass the client config instance into the Webdriver constructor",
            DeprecationWarning,
            stacklevel=2,
        )

        self._ignore_local_proxy = True
=======
        super().ignore_local_proxy_environment_variables()
>>>>>>> d1836b2e

    def to_capabilities(self):
        return self._caps

    @property
    def default_capabilities(self):
        return {}<|MERGE_RESOLUTION|>--- conflicted
+++ resolved
@@ -515,7 +515,6 @@
     def ignore_local_proxy_environment_variables(self) -> None:
         """By calling this you will ignore HTTP_PROXY and HTTPS_PROXY from
         being picked up and used."""
-<<<<<<< HEAD
         warnings.warn(
             "using ignore_local_proxy_environment_variables in Options has been deprecated, "
             "instead, create a Proxy instance with ProxyType.DIRECT to ignore proxy settings, "
@@ -525,10 +524,7 @@
             stacklevel=2,
         )
 
-        self._ignore_local_proxy = True
-=======
         super().ignore_local_proxy_environment_variables()
->>>>>>> d1836b2e
 
     def to_capabilities(self):
         return self._caps
