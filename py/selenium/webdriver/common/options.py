# Licensed to the Software Freedom Conservancy (SFC) under one
# or more contributor license agreements.  See the NOTICE file
# distributed with this work for additional information
# regarding copyright ownership.  The SFC licenses this file
# to you under the Apache License, Version 2.0 (the
# "License"); you may not use this file except in compliance
# with the License.  You may obtain a copy of the License at
#
#   http://www.apache.org/licenses/LICENSE-2.0
#
# Unless required by applicable law or agreed to in writing,
# software distributed under the License is distributed on an
# "AS IS" BASIS, WITHOUT WARRANTIES OR CONDITIONS OF ANY
# KIND, either express or implied.  See the License for the
# specific language governing permissions and limitations
# under the License.
import typing
from abc import ABCMeta
from abc import abstractmethod

from selenium.common.exceptions import InvalidArgumentException
from selenium.webdriver.common.proxy import Proxy


class _BaseOptionsDescriptor:
    def __init__(self, name):
        self.name = name

    def __get__(self, obj, cls):
        if self.name in ("acceptInsecureCerts", "strictFileInteractability", "setWindowRect"):
            return obj._caps.get(self.name, False)
        return obj._caps.get(self.name)

    def __set__(self, obj, value):
        obj.set_capability(self.name, value)


class _PageLoadStrategyDescriptor:
    """Determines the point at which a navigation command is returned:
    https://w3c.github.io/webdriver/#dfn-table-of-page-load-strategies.

    :param strategy: the strategy corresponding to a document readiness state
    """

    def __init__(self, name):
        self.name = name

    def __get__(self, obj, cls):
        return obj._caps.get(self.name)

    def __set__(self, obj, value):
        if value in ("normal", "eager", "none"):
            obj.set_capability(self.name, value)
        else:
            raise ValueError("Strategy can only be one of the following: normal, eager, none")


class _UnHandledPromptBehaviorDescriptor:
    """How the driver should respond when an alert is present and the:
    command sent is not handling the alert:
    https://w3c.github.io/webdriver/#dfn-table-of-page-load-strategies:

    :param behavior: behavior to use when an alert is encountered

    :returns: Values for implicit timeout, pageLoad timeout and script timeout if set (in milliseconds)
    """

    def __init__(self, name):
        self.name = name

    def __get__(self, obj, cls):
        return obj._caps.get(self.name)

    def __set__(self, obj, value):
        if value in ("dismiss", "accept", "dismiss and notify", "accept and notify", "ignore"):
            obj.set_capability(self.name, value)
        else:
            raise ValueError(
                "Behavior can only be one of the following: dismiss, accept, dismiss and notify, "
                "accept and notify, ignore"
            )


class _TimeoutsDescriptor:
    """How long the driver should wait for actions to complete before:
    returning an error https://w3c.github.io/webdriver/#timeouts:

    :param timeouts: values in milliseconds for implicit wait, page load and script timeout

    :returns: Values for implicit timeout, pageLoad timeout and script timeout if set (in milliseconds)
    """

    def __init__(self, name):
        self.name = name

    def __get__(self, obj, cls):
        return obj._caps.get(self.name)

    def __set__(self, obj, value):
        if all(x in ("implicit", "pageLoad", "script") for x in value.keys()):
            obj.set_capability(self.name, value)
        else:
            raise ValueError("Timeout keys can only be one of the following: implicit, pageLoad, script")


class _ProxyDescriptor:
    """
    :Returns: Proxy if set, otherwise None.
    """

    def __init__(self, name):
        self.name = name

    def __get__(self, obj, cls):
        return obj._proxy

    def __set__(self, obj, value):
        if not isinstance(value, Proxy):
            raise InvalidArgumentException("Only Proxy objects can be passed in.")
        obj._proxy = value
        obj._caps[self.name] = value.to_capabilities()


class BaseOptions(metaclass=ABCMeta):
    """Base class for individual browser options."""

    # Creating _BaseOptions descriptors
    browser_version = _BaseOptionsDescriptor("browserVersion")
    """Gets and Sets the version of the browser.

    Usage
    -----
    - Get
        - `self.browser_version`
    - Set
        - `self.browser_version` = `value`

    Parameters
    ----------
    `value`: `str`

    Returns
    -------
    - Get
        - `str`
    - Set
        - `None`
    """

    platform_name = _BaseOptionsDescriptor("platformName")
    """Gets and Sets name of the platform.

    Usage
    -----
    - Get
        - `self.platform_name`
    - Set
        - `self.platform_name` = `value`

    Parameters
    ----------
    `value`: `str`

    Returns
    -------
    - Get
        - `str`
    - Set
        - `None`
    """
    accept_insecure_certs = _BaseOptionsDescriptor("acceptInsecureCerts")
    """Gets and Set wheather the session accepts insecure certificates.

    Usage
    -----
    - Get
        - `self.accept_insecure_certs`
    - Set
        - `self.accept_insecure_certs` = `value`

    Parameters
    ----------
    `value`: `bool`

    Returns
    -------
    - Get
        - `bool`
    - Set
        - `None`
    """

    strict_file_interactability = _BaseOptionsDescriptor("strictFileInteractability")
    """Gets and Sets wheather session is about file interactiability.

    Usage
    -----
    - Get
        - `self.strict_file_interactability`
    - Set
        - `self.strict_file_interactability` = `value`

    Parameters
    ----------
    `value`: `bool`

    Returns
    -------
    - Get
        - `bool`
    - Set
        - `None`
    """

    set_window_rect = _BaseOptionsDescriptor("setWindowRect")
    """Gets and Sets window size and position.

    Usage
    -----
    - Get
        - `self.set_window_rect`
    - Set
        - `self.set_window_rect` = `value`

    Parameters
    ----------
    `value`: `bool`

    Returns
    -------
    - Get
        - `bool`
    - Set
        - `None`
    """
    # Creating _PageLoadStrategy descriptor
    page_load_strategy = _PageLoadStrategyDescriptor("pageLoadStrategy")
    """
    :Gets and Sets page load strategy, the default is "normal".

    Usage
    -----
    - Get
        - `self.page_load_strategy`
    - Set
        - `self.page_load_strategy` = `value`

    Parameters
    ----------
    `value`: `str`

    Returns
    -------
    - Get
        - `str`
    - Set
        - `None`
    """
    # Creating _UnHandledPromptBehavior descriptor
    unhandled_prompt_behavior = _UnHandledPromptBehaviorDescriptor("unhandledPromptBehavior")
    """
    :Gets and Sets unhandled prompt behavior, the default is "dismiss and notify"

    Usage
    -----
    - Get
        - `self.unhandled_prompt_behavior`
    - Set
        - `self.unhandled_prompt_behavior` = `value`

    Parameters
    ----------
    `value`: `str`

    Returns
    -------
    - Get
        - `str`
    - Set
        - `None`
    """

    # Creating _Timeouts descriptor
    timeouts = _TimeoutsDescriptor("timeouts")
    """
    :Gets and Sets implicit timeout, pageLoad timeout and script timeout if set (in milliseconds)

    Usage
    -----
    - Get
        - `self.timeouts`
    - Set
        - `self.timeouts` = `value`

    Parameters
    ----------
    `value`: `dict`

    Returns
    -------
    - Get
        - `dict`
    - Set
        - `None`
    """

    # Creating _Proxy descriptor
    proxy = _ProxyDescriptor("proxy")
    """Sets and Gets Proxy.

    Usage
    -----
    - Get
        - `self.proxy`
    - Set
        - `self.proxy` = `value`

    Parameters
    ----------
    `value`: `Proxy`

    Returns
    -------
    - Get
        - `Proxy`
    - Set
        - `None`
    """

    def __init__(self) -> None:
        super().__init__()
        self._caps = self.default_capabilities
        self._proxy = None
        self.set_capability("pageLoadStrategy", "normal")
        self.mobile_options = None

    @property
    def capabilities(self):
        return self._caps

    def set_capability(self, name, value) -> None:
        """Sets a capability."""
        self._caps[name] = value

    def enable_mobile(
        self,
        android_package: typing.Optional[str] = None,
        android_activity: typing.Optional[str] = None,
        device_serial: typing.Optional[str] = None,
    ) -> None:
        """Enables mobile browser use for browsers that support it.

        :Args:
            android_activity: The name of the android package to start
        """
        if not android_package:
            raise AttributeError("android_package must be passed in")
        self.mobile_options = {"androidPackage": android_package}
        if android_activity:
            self.mobile_options["androidActivity"] = android_activity
        if device_serial:
            self.mobile_options["androidDeviceSerial"] = device_serial

<<<<<<< HEAD
    @property
    def accept_insecure_certs(self) -> bool:
        """
        :returns: whether the session accepts insecure certificates
        """
        return self._caps.get("acceptInsecureCerts", False)

    @accept_insecure_certs.setter
    def accept_insecure_certs(self, value: bool) -> None:
        """Whether untrusted and self-signed TLS certificates are implicitly
        trusted: https://w3c.github.io/webdriver/#dfn-insecure-tls-
        certificates.

        :param value: whether to accept insecure certificates
        """
        self._caps["acceptInsecureCerts"] = value

    @property
    def strict_file_interactability(self) -> bool:
        """
        :returns: whether session is strict about file interactability
        """
        return self._caps.get("strictFileInteractability", False)

    @strict_file_interactability.setter
    def strict_file_interactability(self, value: bool) -> None:
        """Whether interactability checks will be applied to file type input
        elements. The default is false.

        :param value: whether file interactability is strict
        """
        self._caps["strictFileInteractability"] = value

    @property
    def set_window_rect(self) -> bool:
        """
        :returns: whether the remote end supports setting window size and position
        """
        return self._caps.get("setWindowRect", False)

    @set_window_rect.setter
    def set_window_rect(self, value: bool) -> None:
        """Whether the remote end supports all of the resizing and positioning
        commands. The default is false. https://w3c.github.io/webdriver/#dfn-
        strict-file-interactability.

        :param value: whether remote end must support setting window resizing and repositioning
        """
        self._caps["setWindowRect"] = value

    @property
    def proxy(self) -> Proxy:
        """:Returns: Proxy if set, otherwise None."""
        return self._proxy

    @proxy.setter
    def proxy(self, value: Proxy) -> None:
        if not isinstance(value, Proxy):
            raise InvalidArgumentException("Only Proxy objects can be passed in.")
        self._proxy = value
        self._caps["proxy"] = value.to_capabilities()

=======
>>>>>>> 6cc59e9f
    @abstractmethod
    def to_capabilities(self):
        """Convert options into capabilities dictionary."""

    @property
    @abstractmethod
    def default_capabilities(self):
        """Return minimal capabilities necessary as a dictionary."""


class ArgOptions(BaseOptions):
    BINARY_LOCATION_ERROR = "Binary Location Must be a String"

    def __init__(self) -> None:
        super().__init__()
        self._arguments = []
        self._ignore_local_proxy = False

    @property
    def arguments(self):
        """:Returns: A list of arguments needed for the browser."""
        return self._arguments

    def add_argument(self, argument):
        """Adds an argument to the list.

        :Args:
         - Sets the arguments
        """
        if argument:
            self._arguments.append(argument)
        else:
            raise ValueError("argument can not be null")

    def ignore_local_proxy_environment_variables(self) -> None:
        """By calling this you will ignore HTTP_PROXY and HTTPS_PROXY from
        being picked up and used."""
        self._ignore_local_proxy = True

    def to_capabilities(self):
        return self._caps

    @property
    def default_capabilities(self):
        return {}<|MERGE_RESOLUTION|>--- conflicted
+++ resolved
@@ -361,71 +361,6 @@
         if device_serial:
             self.mobile_options["androidDeviceSerial"] = device_serial
 
-<<<<<<< HEAD
-    @property
-    def accept_insecure_certs(self) -> bool:
-        """
-        :returns: whether the session accepts insecure certificates
-        """
-        return self._caps.get("acceptInsecureCerts", False)
-
-    @accept_insecure_certs.setter
-    def accept_insecure_certs(self, value: bool) -> None:
-        """Whether untrusted and self-signed TLS certificates are implicitly
-        trusted: https://w3c.github.io/webdriver/#dfn-insecure-tls-
-        certificates.
-
-        :param value: whether to accept insecure certificates
-        """
-        self._caps["acceptInsecureCerts"] = value
-
-    @property
-    def strict_file_interactability(self) -> bool:
-        """
-        :returns: whether session is strict about file interactability
-        """
-        return self._caps.get("strictFileInteractability", False)
-
-    @strict_file_interactability.setter
-    def strict_file_interactability(self, value: bool) -> None:
-        """Whether interactability checks will be applied to file type input
-        elements. The default is false.
-
-        :param value: whether file interactability is strict
-        """
-        self._caps["strictFileInteractability"] = value
-
-    @property
-    def set_window_rect(self) -> bool:
-        """
-        :returns: whether the remote end supports setting window size and position
-        """
-        return self._caps.get("setWindowRect", False)
-
-    @set_window_rect.setter
-    def set_window_rect(self, value: bool) -> None:
-        """Whether the remote end supports all of the resizing and positioning
-        commands. The default is false. https://w3c.github.io/webdriver/#dfn-
-        strict-file-interactability.
-
-        :param value: whether remote end must support setting window resizing and repositioning
-        """
-        self._caps["setWindowRect"] = value
-
-    @property
-    def proxy(self) -> Proxy:
-        """:Returns: Proxy if set, otherwise None."""
-        return self._proxy
-
-    @proxy.setter
-    def proxy(self, value: Proxy) -> None:
-        if not isinstance(value, Proxy):
-            raise InvalidArgumentException("Only Proxy objects can be passed in.")
-        self._proxy = value
-        self._caps["proxy"] = value.to_capabilities()
-
-=======
->>>>>>> 6cc59e9f
     @abstractmethod
     def to_capabilities(self):
         """Convert options into capabilities dictionary."""
