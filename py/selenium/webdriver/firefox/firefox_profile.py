--- conflicted
+++ resolved
@@ -24,13 +24,7 @@
 import sys
 import tempfile
 import zipfile
-<<<<<<< HEAD
-
 from io import BytesIO
-
-=======
-from io import BytesIO
->>>>>>> 444af065
 from xml.dom import minidom
 
 from selenium.common.exceptions import WebDriverException
