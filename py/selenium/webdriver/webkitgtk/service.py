# Licensed to the Software Freedom Conservancy (SFC) under one
# or more contributor license agreements.  See the NOTICE file
# distributed with this work for additional information
# regarding copyright ownership.  The SFC licenses this file
# to you under the Apache License, Version 2.0 (the
# "License"); you may not use this file except in compliance
# with the License.  You may obtain a copy of the License at
#
#   http://www.apache.org/licenses/LICENSE-2.0
#
# Unless required by applicable law or agreed to in writing,
# software distributed under the License is distributed on an
# "AS IS" BASIS, WITHOUT WARRANTIES OR CONDITIONS OF ANY
# KIND, either express or implied.  See the License for the
# specific language governing permissions and limitations
# under the License.
from typing import List
from typing import Mapping
from typing import Optional

from selenium.webdriver.common import service

DEFAULT_EXECUTABLE_PATH: str = "WebKitWebDriver"


class Service(service.Service):
    """A Service class that is responsible for the starting and stopping of
    `WPEWebDriver`.

    :param executable_path: install path of the WebKitWebDriver executable, defaults to `WebKitWebDriver`.
    :param port: Port for the service to run on, defaults to 0 where the operating system will decide.
    :param service_args: (Optional) List of args to be passed to the subprocess when launching the executable.
    :param log_path: (Optional) File path for the file to be opened and passed as the subprocess stdout/stderr handler.
    :param env: (Optional) Mapping of environment variables for the new process, defaults to `os.environ`.
    """

    def __init__(
        self,
        executable_path: str = DEFAULT_EXECUTABLE_PATH,
        port: int = 0,
        log_path: Optional[str] = None,
        service_args: Optional[List[str]] = None,
        env: Optional[Mapping[str, str]] = None,
        **kwargs,
<<<<<<< HEAD
    ):
        self._service_args = service_args or []
=======
    ) -> None:
        self.service_args = service_args or []
>>>>>>> d1836b2e
        log_file = open(log_path, "wb") if log_path else None
        super().__init__(
            executable_path=executable_path,
            port=port,
            log_file=log_file,
            env=env,
            **kwargs,
        )

    def command_line_args(self) -> List[str]:
        return ["-p", f"{self.port}"] + self._service_args

    @property
    def service_args(self) -> List[str]:
        return self._service_args

    @service_args.setter
    def service_args(self, value: List[str]):
        if not isinstance(value, List):
            raise TypeError("service args must be a List of strings")
        self._service_args = value<|MERGE_RESOLUTION|>--- conflicted
+++ resolved
@@ -42,13 +42,8 @@
         service_args: Optional[List[str]] = None,
         env: Optional[Mapping[str, str]] = None,
         **kwargs,
-<<<<<<< HEAD
-    ):
-        self._service_args = service_args or []
-=======
     ) -> None:
         self.service_args = service_args or []
->>>>>>> d1836b2e
         log_file = open(log_path, "wb") if log_path else None
         super().__init__(
             executable_path=executable_path,
