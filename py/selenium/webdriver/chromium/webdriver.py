--- conflicted
+++ resolved
@@ -188,11 +188,7 @@
         """
         return self.execute('getIssueMessage')['value']
 
-<<<<<<< HEAD
     def set_sink_to_use(self, sink_name: str) -> ExecuteResponse:
-=======
-    def set_sink_to_use(self, sink_name: str) -> dict:
->>>>>>> 878feb7f
         """
         Sets a specific sink, using its name, as a Cast session receiver target.
 
@@ -201,11 +197,7 @@
         """
         return self.execute('setSinkToUse', {'sinkName': sink_name})
 
-<<<<<<< HEAD
     def start_desktop_mirroring(self, sink_name: str) -> ExecuteResponse:
-=======
-    def start_desktop_mirroring(self, sink_name: str) -> dict:
->>>>>>> 878feb7f
         """
         Starts a desktop mirroring session on a specific receiver target.
 
@@ -214,11 +206,7 @@
         """
         return self.execute('startDesktopMirroring', {'sinkName': sink_name})
 
-<<<<<<< HEAD
     def start_tab_mirroring(self, sink_name: str) -> ExecuteResponse:
-=======
-    def start_tab_mirroring(self, sink_name: str) -> dict:
->>>>>>> 878feb7f
         """
         Starts a tab mirroring session on a specific receiver target.
 
@@ -227,11 +215,7 @@
         """
         return self.execute('startTabMirroring', {'sinkName': sink_name})
 
-<<<<<<< HEAD
     def stop_casting(self, sink_name: str) -> ExecuteResponse:
-=======
-    def stop_casting(self, sink_name: str) -> dict:
->>>>>>> 878feb7f
         """
         Stops the existing Cast session on a specific receiver target.
 
