# Licensed to the Software Freedom Conservancy (SFC) under one
# or more contributor license agreements.  See the NOTICE file
# distributed with this work for additional information
# regarding copyright ownership.  The SFC licenses this file
# to you under the Apache License, Version 2.0 (the
# "License"); you may not use this file except in compliance
# with the License.  You may obtain a copy of the License at
#
#   http://www.apache.org/licenses/LICENSE-2.0
#
# Unless required by applicable law or agreed to in writing,
# software distributed under the License is distributed on an
# "AS IS" BASIS, WITHOUT WARRANTIES OR CONDITIONS OF ANY
# KIND, either express or implied.  See the License for the
# specific language governing permissions and limitations
# under the License.

from selenium.webdriver.common.options import BaseOptions
from selenium.webdriver.common.service import Service
from selenium.webdriver.edge.options import Options as EdgeOptions
from selenium.webdriver.chrome.options import Options as ChromeOptions
import warnings

from selenium.webdriver.chromium.remote_connection import ChromiumRemoteConnection
from selenium.webdriver.remote.webdriver import ExecuteResponse, WebDriver as RemoteWebDriver

DEFAULT_PORT = 0
DEFAULT_SERVICE_LOG_PATH = None
DEFAULT_KEEP_ALIVE = None


class ChromiumDriver(RemoteWebDriver):
    """
    Controls the WebDriver instance of ChromiumDriver and allows you to drive the browser.
    """

    def __init__(self, browser_name, vendor_prefix,
                 port=DEFAULT_PORT, options: BaseOptions = None, service_args=None,
                 desired_capabilities=None, service_log_path=DEFAULT_SERVICE_LOG_PATH,
                 service: Service = None, keep_alive=DEFAULT_KEEP_ALIVE):
        """
        Creates a new WebDriver instance of the ChromiumDriver.
        Starts the service and then creates new WebDriver instance of ChromiumDriver.

        :Args:
         - browser_name - Browser name used when matching capabilities.
         - vendor_prefix - Company prefix to apply to vendor-specific WebDriver extension commands.
         - port - Deprecated: port you would like the service to run, if left as 0, a free port will be found.
         - options - this takes an instance of ChromiumOptions
         - service_args - Deprecated: List of args to pass to the driver service
         - desired_capabilities - Deprecated: Dictionary object with non-browser specific
           capabilities only, such as "proxy" or "loggingPref".
         - service_log_path - Deprecated: Where to log information from the driver.
         - keep_alive - Deprecated: Whether to configure ChromiumRemoteConnection to use HTTP keep-alive.
        """
        if desired_capabilities:
            warnings.warn('desired_capabilities has been deprecated, please pass in a Service object',
                          DeprecationWarning, stacklevel=2)
        if port != DEFAULT_PORT:
            warnings.warn('port has been deprecated, please pass in a Service object',
                          DeprecationWarning, stacklevel=2)
        self.port = port
        if service_log_path != DEFAULT_SERVICE_LOG_PATH:
            warnings.warn('service_log_path has been deprecated, please pass in a Service object',
                          DeprecationWarning, stacklevel=2)
        if keep_alive != DEFAULT_KEEP_ALIVE and type(self) == __class__:
            warnings.warn('keep_alive has been deprecated, please pass in a Service object',
                          DeprecationWarning, stacklevel=2)
        else:
            keep_alive = True

        self.vendor_prefix = vendor_prefix

        _ignore_proxy = None
        if not options:
            options = self.create_options()

        if desired_capabilities:
            for key, value in desired_capabilities.items():
                options.set_capability(key, value)

        if options._ignore_local_proxy:
            _ignore_proxy = options._ignore_local_proxy

        if not service:
            raise AttributeError('service cannot be None')

        self.service = service
        self.service.start()

        try:
            RemoteWebDriver.__init__(
                self,
                command_executor=ChromiumRemoteConnection(
                    remote_server_addr=self.service.service_url,
                    browser_name=browser_name, vendor_prefix=vendor_prefix,
                    keep_alive=keep_alive, ignore_proxy=_ignore_proxy),
                options=options)
        except Exception:
            self.quit()
            raise
        self._is_remote = False

    def launch_app(self, id):
        """Launches Chromium app specified by id."""
        return self.execute("launchApp", {'id': id})

    def get_network_conditions(self):
        """
        Gets Chromium network emulation settings.

        :Returns:
            A dict. For example:
            {'latency': 4, 'download_throughput': 2, 'upload_throughput': 2,
            'offline': False}
        """
        return self.execute("getNetworkConditions")['value']

    def set_network_conditions(self, **network_conditions) -> None:
        """
        Sets Chromium network emulation settings.

        :Args:
         - network_conditions: A dict with conditions specification.

        :Usage:
            ::

                driver.set_network_conditions(
                    offline=False,
                    latency=5,  # additional latency (ms)
                    download_throughput=500 * 1024,  # maximal throughput
                    upload_throughput=500 * 1024)  # maximal throughput

            Note: 'throughput' can be used to set both (for download and upload).
        """
        self.execute("setNetworkConditions", {
            'network_conditions': network_conditions
        })

    def delete_network_conditions(self) -> None:
        """
        Resets Chromium network emulation settings.
        """
        self.execute("deleteNetworkConditions")

    def set_permissions(self, name: str, value: str) -> None:
        """
        Sets Applicable Permission.

        :Args:
         - name: The item to set the permission on.
         - value: The value to set on the item

        :Usage:
            ::
                driver.set_permissions('clipboard-read', 'denied')
        """
        self.execute("setPermissions", {'descriptor': {'name': name}, 'state': value})

    def execute_cdp_cmd(self, cmd: str, cmd_args: dict):
        """
        Execute Chrome Devtools Protocol command and get returned result
        The command and command args should follow chrome devtools protocol domains/commands, refer to link
        https://chromedevtools.github.io/devtools-protocol/

        :Args:
         - cmd: A str, command name
         - cmd_args: A dict, command args. empty dict {} if there is no command args
        :Usage:
            ::
                driver.execute_cdp_cmd('Network.getResponseBody', {'requestId': requestId})
        :Returns:
            A dict, empty dict {} if there is no result to return.
            For example to getResponseBody:
            {'base64Encoded': False, 'body': 'response body string'}
        """
        return self.execute("executeCdpCommand", {'cmd': cmd, 'params': cmd_args})['value']

    def get_sinks(self) -> list:
        """
        :Returns: A list of sinks available for Cast.
        """
        return self.execute('getSinks')['value']

    def get_issue_message(self):
        """
        :Returns: An error message when there is any issue in a Cast session.
        """
        return self.execute('getIssueMessage')['value']

    def set_sink_to_use(self, sink_name: str) -> ExecuteResponse:
        """
        Sets a specific sink, using its name, as a Cast session receiver target.

        :Args:
         - sink_name: Name of the sink to use as the target.
        """
        return self.execute('setSinkToUse', {'sinkName': sink_name})

<<<<<<< HEAD
    def start_tab_mirroring(self, sink_name: str) -> ExecuteResponse:
=======
    def start_desktop_mirroring(self, sink_name: str) -> str:
        """
        Starts a desktop mirroring session on a specific receiver target.

        :Args:
         - sink_name: Name of the sink to use as the target.
        """
        return self.execute('startDesktopMirroring', {'sinkName': sink_name})

    def start_tab_mirroring(self, sink_name: str) -> str:
>>>>>>> ba05eceb
        """
        Starts a tab mirroring session on a specific receiver target.

        :Args:
         - sink_name: Name of the sink to use as the target.
        """
        return self.execute('startTabMirroring', {'sinkName': sink_name})

    def stop_casting(self, sink_name: str) -> ExecuteResponse:
        """
        Stops the existing Cast session on a specific receiver target.

        :Args:
         - sink_name: Name of the sink to stop the Cast session.
        """
        return self.execute('stopCasting', {'sinkName': sink_name})

    def quit(self) -> None:
        """
        Closes the browser and shuts down the ChromiumDriver executable
        that is started when starting the ChromiumDriver
        """
        try:
            RemoteWebDriver.quit(self)
        except Exception:
            # We don't care about the message because something probably has gone wrong
            pass
        finally:
            self.service.stop()

    def create_options(self) -> BaseOptions:
        if self.vendor_prefix == "ms":
            return EdgeOptions()
        else:
            return ChromeOptions()<|MERGE_RESOLUTION|>--- conflicted
+++ resolved
@@ -198,20 +198,16 @@
         """
         return self.execute('setSinkToUse', {'sinkName': sink_name})
 
-<<<<<<< HEAD
+    def start_desktop_mirroring(self, sink_name: str) -> ExecuteResponse:
+        """
+        Starts a desktop mirroring session on a specific receiver target.
+
+        :Args:
+         - sink_name: Name of the sink to use as the target.
+        """
+        return self.execute('startDesktopMirroring', {'sinkName': sink_name})
+
     def start_tab_mirroring(self, sink_name: str) -> ExecuteResponse:
-=======
-    def start_desktop_mirroring(self, sink_name: str) -> str:
-        """
-        Starts a desktop mirroring session on a specific receiver target.
-
-        :Args:
-         - sink_name: Name of the sink to use as the target.
-        """
-        return self.execute('startDesktopMirroring', {'sinkName': sink_name})
-
-    def start_tab_mirroring(self, sink_name: str) -> str:
->>>>>>> ba05eceb
         """
         Starts a tab mirroring session on a specific receiver target.
 
