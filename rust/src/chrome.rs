// Licensed to the Software Freedom Conservancy (SFC) under one
// or more contributor license agreements.  See the NOTICE file
// distributed with this work for additional information
// regarding copyright ownership.  The SFC licenses this file
// to you under the Apache License, Version 2.0 (the
// "License"); you may not use this file except in compliance
// with the License.  You may obtain a copy of the License at
//
//   http://www.apache.org/licenses/LICENSE-2.0
//
// Unless required by applicable law or agreed to in writing,
// software distributed under the License is distributed on an
// "AS IS" BASIS, WITHOUT WARRANTIES OR CONDITIONS OF ANY
// KIND, either express or implied.  See the License for the
// specific language governing permissions and limitations
// under the License.

use crate::config::ManagerConfig;
use std::collections::HashMap;
use std::error::Error;
use std::path::PathBuf;

use crate::config::ARCH::ARM64;
use crate::config::OS::{LINUX, MACOS, WINDOWS};
use crate::downloads::read_content_from_link;
use crate::files::{compose_driver_path_in_cache, BrowserPath};
use crate::metadata::{
    create_driver_metadata, get_driver_version_from_metadata, get_metadata, write_metadata,
};
use crate::{
    SeleniumManager, BETA, DASH_DASH_VERSION, DEV, ENV_LOCALAPPDATA, ENV_PROGRAM_FILES,
<<<<<<< HEAD
    ENV_PROGRAM_FILES_X86, NIGHTLY, REG_QUERY, STABLE, WMIC_COMMAND, WMIC_COMMAND_ENV,
=======
    ENV_PROGRAM_FILES_X86, FALLBACK_RETRIES, NIGHTLY, REG_QUERY, STABLE, WMIC_COMMAND,
>>>>>>> 7d5fff95
};

const BROWSER_NAME: &str = "chrome";
const DRIVER_NAME: &str = "chromedriver";
const DRIVER_URL: &str = "https://chromedriver.storage.googleapis.com/";
const LATEST_RELEASE: &str = "LATEST_RELEASE";

pub struct ChromeManager {
    pub browser_name: &'static str,
    pub driver_name: &'static str,
    pub config: ManagerConfig,
}

impl ChromeManager {
    pub fn new() -> Box<Self> {
        Box::new(ChromeManager {
            browser_name: BROWSER_NAME,
            driver_name: DRIVER_NAME,
            config: ManagerConfig::default(),
        })
    }
}

impl SeleniumManager for ChromeManager {
    fn get_browser_name(&self) -> &str {
        self.browser_name
    }

    fn get_browser_path_map(&self) -> HashMap<BrowserPath, &str> {
        HashMap::from([
            (
                BrowserPath::new(WINDOWS, STABLE),
                r#"\\Google\\Chrome\\Application\\chrome.exe"#,
            ),
            (
                BrowserPath::new(WINDOWS, BETA),
                r#"\\Google\\Chrome Beta\\Application\\chrome.exe"#,
            ),
            (
                BrowserPath::new(WINDOWS, DEV),
                r#"\\Google\\Chrome Dev\\Application\\chrome.exe"#,
            ),
            (
                BrowserPath::new(WINDOWS, NIGHTLY),
                r#"\\Google\\Chrome SxS\\Application\\chrome.exe"#,
            ),
            (
                BrowserPath::new(MACOS, STABLE),
                r#"/Applications/Google\ Chrome.app/Contents/MacOS/Google\ Chrome"#,
            ),
            (
                BrowserPath::new(MACOS, BETA),
                r#"/Applications/Google\ Chrome\ Beta.app/Contents/MacOS/Google\ Chrome\ Beta"#,
            ),
            (
                BrowserPath::new(MACOS, DEV),
                r#"/Applications/Google\ Chrome\ Dev.app/Contents/MacOS/Google\ Chrome\ Dev"#,
            ),
            (
                BrowserPath::new(MACOS, NIGHTLY),
                r#"/Applications/Google\ Chrome\ Canary.app/Contents/MacOS/Google\ Chrome\ Canary"#,
            ),
            (BrowserPath::new(LINUX, STABLE), "google-chrome"),
            (BrowserPath::new(LINUX, BETA), "google-chrome-beta"),
            (BrowserPath::new(LINUX, DEV), "google-chrome-unstable"),
        ])
    }

    fn discover_browser_version(&self) -> Option<String> {
        let mut commands;
        let mut browser_path = self.get_browser_path();
        if browser_path.is_empty() {
            match self.detect_browser_path() {
                Some(path) => {
                    browser_path = path;
                    commands = vec![
                        self.format_two_args(WMIC_COMMAND_ENV, ENV_PROGRAM_FILES, browser_path),
                        self.format_two_args(WMIC_COMMAND_ENV, ENV_PROGRAM_FILES_X86, browser_path),
                        self.format_two_args(WMIC_COMMAND_ENV, ENV_LOCALAPPDATA, browser_path),
                    ];
                    if !self.is_browser_version_unstable() {
                        commands.push(
                            self.format_one_arg(
                                REG_QUERY,
                                r#"HKCU\Software\Google\Chrome\BLBeacon"#,
                            ),
                        );
                    }
                }
                _ => return None,
            }
        } else {
            commands = vec![self.format_one_arg(WMIC_COMMAND, browser_path)];
        }
        let (shell, flag, args) = if WINDOWS.is(self.get_os()) {
            ("cmd", "/C", commands)
        } else {
            (
                "sh",
                "-c",
                vec![self.format_one_arg(DASH_DASH_VERSION, browser_path)],
            )
        };
        self.detect_browser_version(shell, flag, args)
    }

    fn get_driver_name(&self) -> &str {
        self.driver_name
    }

    fn request_driver_version(&self) -> Result<String, Box<dyn Error>> {
        let browser_version = self.get_browser_version();
        let mut metadata = get_metadata();

        match get_driver_version_from_metadata(&metadata.drivers, self.driver_name, browser_version)
        {
            Some(driver_version) => {
                log::trace!(
                    "Driver TTL is valid. Getting {} version from metadata",
                    &self.driver_name
                );
                Ok(driver_version)
            }
            _ => {
                let mut driver_version = "".to_string();
                let mut browser_version_int = browser_version.parse::<i32>().unwrap_or_default();
                if browser_version_int > 0 {
                    for i in 0..FALLBACK_RETRIES {
                        let driver_url = if browser_version.is_empty() {
                            format!("{}{}", DRIVER_URL, LATEST_RELEASE)
                        } else {
                            format!("{}{}_{}", DRIVER_URL, LATEST_RELEASE, browser_version_int)
                        };
                        log::debug!("Reading {} version from {}", &self.driver_name, driver_url);
                        let content = read_content_from_link(driver_url);
                        match content {
                            Ok(version) => {
                                driver_version = version;
                                break;
                            }
                            _ => {
                                log::warn!(
                                "Error getting version of {} {}. Retrying with {} {} (attempt {}/{})",
                                &self.driver_name,
                                browser_version_int,
                                &self.driver_name,
                                browser_version_int - 1,
                                i + 1, FALLBACK_RETRIES
                            );
                                browser_version_int -= 1;
                            }
                        }
                    }
                }
                if !browser_version.is_empty() && !driver_version.is_empty() {
                    metadata.drivers.push(create_driver_metadata(
                        browser_version,
                        self.driver_name,
                        &driver_version,
                    ));
                    write_metadata(&metadata);
                }
                Ok(driver_version)
            }
        }
    }

    fn get_driver_url(&self) -> Result<String, Box<dyn Error>> {
        let driver_version = self.get_driver_version();
        let os = self.get_os();
        let arch = self.get_arch();
        let driver_label = if WINDOWS.is(os) {
            "win32"
        } else if MACOS.is(os) {
            if ARM64.is(arch) {
                // As of chromedriver 106, the naming convention for macOS ARM64 releases changed. See:
                // https://groups.google.com/g/chromedriver-users/c/JRuQzH3qr2c
                let major_driver_version = self
                    .get_major_version(driver_version)?
                    .parse::<i32>()
                    .unwrap_or_default();
                if major_driver_version < 106 {
                    "mac64_m1"
                } else {
                    "mac_arm64"
                }
            } else {
                "mac64"
            }
        } else {
            "linux64"
        };
        Ok(format!(
            "{}{}/{}_{}.zip",
            DRIVER_URL, driver_version, self.driver_name, driver_label
        ))
    }

    fn get_driver_path_in_cache(&self) -> PathBuf {
        let driver_version = self.get_driver_version();
        let os = self.get_os();
        let arch = self.get_arch();
        let arch_folder = if WINDOWS.is(os) {
            "win32"
        } else if MACOS.is(os) {
            if ARM64.is(arch) {
                "mac-arm64"
            } else {
                "mac64"
            }
        } else {
            "linux64"
        };
        compose_driver_path_in_cache(self.driver_name, os, arch_folder, driver_version)
    }

    fn get_config(&self) -> &ManagerConfig {
        &self.config
    }

    fn set_config(&mut self, config: ManagerConfig) {
        self.config = config;
    }
}<|MERGE_RESOLUTION|>--- conflicted
+++ resolved
@@ -29,11 +29,7 @@
 };
 use crate::{
     SeleniumManager, BETA, DASH_DASH_VERSION, DEV, ENV_LOCALAPPDATA, ENV_PROGRAM_FILES,
-<<<<<<< HEAD
-    ENV_PROGRAM_FILES_X86, NIGHTLY, REG_QUERY, STABLE, WMIC_COMMAND, WMIC_COMMAND_ENV,
-=======
-    ENV_PROGRAM_FILES_X86, FALLBACK_RETRIES, NIGHTLY, REG_QUERY, STABLE, WMIC_COMMAND,
->>>>>>> 7d5fff95
+    ENV_PROGRAM_FILES_X86, NIGHTLY, FALLBACK_RETRIES, NIGHTLY, REG_QUERY, STABLE, WMIC_COMMAND, WMIC_COMMAND_ENV,
 };
 
 const BROWSER_NAME: &str = "chrome";
