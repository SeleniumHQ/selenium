--- conflicted
+++ resolved
@@ -429,12 +429,8 @@
     }
 
     fn set_timeout(&mut self, timeout: u64) -> Result<(), Box<dyn Error>> {
-<<<<<<< HEAD
-        let default_timeout = self.get_config().timeout.to_owned();
-=======
         let mut config = self.get_config_mut();
         let default_timeout = config.timeout;
->>>>>>> 78d2bb83
         if timeout != default_timeout {
             config.timeout = timeout;
             self.get_logger()
@@ -457,7 +453,9 @@
 // Public functions
 // ----------------------------------------------------------
 
-pub fn get_manager_by_browser(browser_name: String) -> Result<Box<dyn SeleniumManager>, String> {
+pub fn get_manager_by_browser(
+    browser_name: String,
+) -> Result<Box<dyn SeleniumManager>, Box<dyn Error>> {
     let browser_name_lower_case = browser_name.to_ascii_lowercase();
     if browser_name_lower_case.eq(CHROME_NAME) {
         Ok(ChromeManager::new()?)
@@ -472,11 +470,16 @@
     } else if SAFARITP_NAMES.contains(&browser_name_lower_case.as_str()) {
         Ok(SafariTPManager::new()?)
     } else {
-        Err(format!("Invalid browser name: {browser_name}"))
-    }
-}
-
-pub fn get_manager_by_driver(driver_name: String) -> Result<Box<dyn SeleniumManager>, String> {
+        Err(Box::new(std::io::Error::new(
+            std::io::ErrorKind::InvalidInput,
+            format!("Invalid browser name: {browser_name}"),
+        )))
+    }
+}
+
+pub fn get_manager_by_driver(
+    driver_name: String,
+) -> Result<Box<dyn SeleniumManager>, Box<dyn Error>> {
     if driver_name.eq_ignore_ascii_case(CHROMEDRIVER_NAME) {
         Ok(ChromeManager::new()?)
     } else if driver_name.eq_ignore_ascii_case(GECKODRIVER_NAME) {
@@ -488,7 +491,10 @@
     } else if driver_name.eq_ignore_ascii_case(SAFARIDRIVER_NAME) {
         Ok(SafariManager::new()?)
     } else {
-        Err(format!("Invalid driver name: {driver_name}"))
+        Err(Box::new(std::io::Error::new(
+            std::io::ErrorKind::InvalidInput,
+            format!("Invalid driver name: {driver_name}"),
+        )))
     }
 }
 
@@ -507,7 +513,7 @@
 }
 
 pub fn create_http_client(timeout: u64, proxy: &str) -> Result<Client, Box<dyn Error>> {
-    let mut client_builder = Client::builder()
+    let client_builder = Client::builder()
         .danger_accept_invalid_certs(true)
         .use_rustls_tls()
         .timeout(Duration::from_secs(timeout));
