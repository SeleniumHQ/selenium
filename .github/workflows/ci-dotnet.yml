name: CI - .NET

on:
  workflow_call:
  workflow_dispatch:

jobs:
  build:
    name: Build
    uses: ./.github/workflows/bazel.yml
    with:
      name: Build
      cache-key: false
      os: windows
<<<<<<< HEAD
      run: bazel build //dotnet/src/webdriver:webdriver-pack //dotnet/src/support:support-pack
=======
      run: |
        bazel build //dotnet/src/webdriver --stamp
        bazel build //dotnet/src/support --stamp
>>>>>>> bb124050

  integration-tests:
    name: Browser Tests
    uses: ./.github/workflows/bazel.yml
    with:
      name: Browser Tests
      cache-key: false
      java-version: 17
      os: windows
      run: |
<<<<<<< HEAD
        bazel test //dotnet/test/common:AllTests
=======
        bazel test //dotnet/test/common:ElementFindingTest-firefox //dotnet/test/common:ElementFindingTest-chrome --pin_browsers=true --stamp
>>>>>>> bb124050
<|MERGE_RESOLUTION|>--- conflicted
+++ resolved
@@ -12,13 +12,9 @@
       name: Build
       cache-key: false
       os: windows
-<<<<<<< HEAD
-      run: bazel build //dotnet/src/webdriver:webdriver-pack //dotnet/src/support:support-pack
-=======
       run: |
         bazel build //dotnet/src/webdriver --stamp
         bazel build //dotnet/src/support --stamp
->>>>>>> bb124050
 
   integration-tests:
     name: Browser Tests
@@ -29,8 +25,4 @@
       java-version: 17
       os: windows
       run: |
-<<<<<<< HEAD
-        bazel test //dotnet/test/common:AllTests
-=======
-        bazel test //dotnet/test/common:ElementFindingTest-firefox //dotnet/test/common:ElementFindingTest-chrome --pin_browsers=true --stamp
->>>>>>> bb124050
+        bazel test //dotnet/test/common:ElementFindingTest-firefox //dotnet/test/common:ElementFindingTest-chrome --pin_browsers=true --stamp